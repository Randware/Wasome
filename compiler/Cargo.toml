--- conflicted
+++ resolved
@@ -1,8 +1,4 @@
 [workspace]
 resolver = "3"
-<<<<<<< HEAD
 
-members = ["ast", "lexer", "shared", "middle_end/semantic_analyzer"]
-=======
-members = ["ast", "lexer", "shared", "source"]
->>>>>>> a8a20f91
+members = ["ast", "lexer", "shared", "source", "middle_end/semantic_analyzer"]