--- conflicted
+++ resolved
@@ -68,7 +68,6 @@
         },
     ];
 
-<<<<<<< HEAD
     // Lexing, panics if met with an error
     let actual_tokens: Vec<Token> = lex(input)
         .map(|res| res.expect("Lexer failed with error"))
@@ -83,9 +82,4 @@
             i, got, want
         );
     }
-=======
-    let tokens: Vec<Token> = lex(input).filter_map(|result| result.ok()).collect();
-
-    assert_eq!(tokens, expected_tokens);
->>>>>>> 54657e0e
 }