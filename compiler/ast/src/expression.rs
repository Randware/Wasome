--- conflicted
+++ resolved
@@ -1,10 +1,6 @@
 use crate::data_type::{DataType, Typed};
 use crate::symbol::FunctionSymbol;
-<<<<<<< HEAD
-use crate::{ASTNode, ASTType, SemanticEquality, TypedAST, UntypedAST, eq_return_option};
-=======
 use crate::{ASTNode, ASTType, SemanticEq, TypedAST, UntypedAST, eq_return_option};
->>>>>>> a8a20f91
 use std::rc::Rc;
 
 /// This represents an expression as per section 2 of the lang spec
@@ -12,11 +8,7 @@
 /// # Equality
 ///
 /// Two different Expressions are never equal.
-<<<<<<< HEAD
-/// Use semantic_equals from [`SemanticEquality`] to check semantics only
-=======
 /// Use semantic_equals from [`SemanticEq`] to check semantics only
->>>>>>> a8a20f91
 #[derive(Debug, PartialEq)]
 pub enum Expression<Type: ASTType> {
     /// This is only valid if there is a return value and not void
@@ -72,11 +64,7 @@
     Bool(bool),
     /// A UTF-8 character
     Char(u32),
-<<<<<<< HEAD
     //F32(f32),
-=======
-    F32(f32),
->>>>>>> a8a20f91
     F64(f64),
 }
 
@@ -103,11 +91,7 @@
 /// # Equality
 ///
 /// Two different UnaryOps are never equal.
-<<<<<<< HEAD
-/// Use semantic_equals from [`SemanticEquality`] to check semantics only
-=======
 /// Use semantic_equals from [`SemanticEq`] to check semantics only
->>>>>>> a8a20f91
 #[derive(Debug, PartialEq)]
 pub struct UnaryOp<Type: ASTType> {
     // The type of the expression
@@ -255,13 +239,10 @@
 }
 
 impl<Type: ASTType> Typecast<Type> {
-<<<<<<< HEAD
     pub fn target(&self) -> &Type::GeneralDataType {
         &self.target
     }
-
-=======
->>>>>>> a8a20f91
+    
     /// Creates a new Typecast
     pub fn new(target: Type::GeneralDataType) -> Self {
         Self { target }
@@ -302,11 +283,7 @@
 /// # Equality
 ///
 /// Two different BinaryOps are never equal.
-<<<<<<< HEAD
-/// Use semantic_equals from [`SemanticEquality`] to check semantics only
-=======
 /// Use semantic_equals from [`SemanticEq`] to check semantics only
->>>>>>> a8a20f91
 #[derive(Debug, PartialEq)]
 pub struct BinaryOp<Type: ASTType> {
     // The type of the expression
@@ -404,11 +381,7 @@
     }
 }
 
-<<<<<<< HEAD
 /// This is the type of an binary operator
-=======
-/// This is the type of an unary operator
->>>>>>> a8a20f91
 ///
 /// It only provides the operator type and not the operands
 #[derive(Debug, Copy, Clone, Eq, PartialEq)]
@@ -565,15 +538,9 @@
     }
 }
 
-<<<<<<< HEAD
-impl<Type: ASTType> SemanticEquality for FunctionCall<Type> {
-    fn semantic_equals(&self, other: &Self) -> bool {
-        self.function == other.function && self.args.semantic_equals(&other.args)
-=======
 impl<Type: ASTType> SemanticEq for FunctionCall<Type> {
     fn semantic_eq(&self, other: &Self) -> bool {
         self.function().semantic_eq(other.function()) && self.args.semantic_eq(&other.args)
->>>>>>> a8a20f91
     }
 }
 
@@ -773,7 +740,6 @@
         assert_eq!(
             Some(DataType::U16),
             bxor.result_type(DataType::U16, DataType::U16)
-<<<<<<< HEAD
         );
 
         // OR
@@ -796,30 +762,6 @@
             and_op.result_type(DataType::Bool, DataType::Bool)
         );
 
-=======
-        );
-
-        // OR
-        let or_op = BinaryOpType::Or;
-        assert_eq!(None, or_op.result_type(DataType::S32, DataType::S32));
-        assert_eq!(None, or_op.result_type(DataType::Char, DataType::Char));
-        assert_eq!(None, or_op.result_type(DataType::F32, DataType::F32));
-        assert_eq!(
-            Some(DataType::Bool),
-            or_op.result_type(DataType::Bool, DataType::Bool)
-        );
-
-        // AND
-        let and_op = BinaryOpType::And;
-        assert_eq!(None, and_op.result_type(DataType::S32, DataType::S32));
-        assert_eq!(None, and_op.result_type(DataType::Char, DataType::Char));
-        assert_eq!(None, and_op.result_type(DataType::F32, DataType::F32));
-        assert_eq!(
-            Some(DataType::Bool),
-            and_op.result_type(DataType::Bool, DataType::Bool)
-        );
-
->>>>>>> a8a20f91
         // XOR
         let xor_op = BinaryOpType::Xor;
         assert_eq!(None, xor_op.result_type(DataType::S32, DataType::S32));
@@ -1073,11 +1015,7 @@
             sample_codearea(),
         );
         let call2 = FunctionCall::<TypedAST>::new(symbol.clone(), vec![arg2]);
-<<<<<<< HEAD
-        assert!(call.semantic_equals(&call2));
-=======
         assert!(call.semantic_eq(&call2));
->>>>>>> a8a20f91
     }
 
     #[test]
