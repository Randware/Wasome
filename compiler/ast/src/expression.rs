--- conflicted
+++ resolved
@@ -62,14 +62,9 @@
     /// All integer literals are of type S32
     S32(i32),
     Bool(bool),
-<<<<<<< HEAD
-    Char(u32), //UTF-8 character
-    //F32(f32),
-=======
     /// A UTF-8 character
     Char(u32),
-    F32(f32),
->>>>>>> a8a20f91
+    //F32(f32),
     F64(f64),
 }
 
@@ -241,20 +236,13 @@
 }
 
 impl<Type: ASTType> Typecast<Type> {
-<<<<<<< HEAD
+    /// Creates a new Typecast
+    pub fn new(target: Type::GeneralDataType) -> Self {
+        Self { target }
+    }
+
     pub fn target(&self) -> &Type::GeneralDataType {
         &self.target
-    }
-}
-
-impl<Type: ASTType> Typecast<Type> {
-    /** Creates a new Typecast
-     */
-=======
-    /// Creates a new Typecast
->>>>>>> a8a20f91
-    pub fn new(target: Type::GeneralDataType) -> Self {
-        Self { target }
     }
 }
 
@@ -385,14 +373,9 @@
     }
 }
 
-<<<<<<< HEAD
-/** This is the type of an binary operator
-*/
-=======
 /// This is the type of an unary operator
 ///
 /// It only provides the operator type and not the operands
->>>>>>> a8a20f91
 #[derive(Debug, Copy, Clone, Eq, PartialEq)]
 pub enum BinaryOpType {
     /// Section 3 lang spec, addition operator
@@ -917,7 +900,7 @@
     #[test]
     fn expression() {
         let expression = generate_sample_expression();
-        assert_eq!(DataType::S32, expression.data_type());
+        assert_eq!(DataType::S64, expression.data_type());
     }
 
     #[test]
