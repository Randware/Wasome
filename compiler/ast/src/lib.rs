--- conflicted
+++ resolved
@@ -2,7 +2,6 @@
 //! It consists of five "levels", from highest to lowest:
 //! 1. Directories
 //! 2. Files
-<<<<<<< HEAD
 //! 3. Composites (Optional)
 //! 4. Functions
 //! 5. Statements
@@ -13,17 +12,6 @@
 //! In addition to these main types, there are also five traversial helpers:
 //! DirectoryTraversalHelper, FileTraversalHelper, FunctionTraversalHelper, StatementTraversalHelper and StructTraversalHelper
 //! They all contain references to an instance of Directory, File, Function, Statement or Struct and allow to list all
-=======
-//! 3. Functions
-//! 4. Statements
-//! 5. Expressions
-//!
-//! Each level can contain instances of the level below it and its own level.
-//!
-//! In addition to these main types, there are also four traversial helpers:
-//! DirectoryTraversalHelper, FileTraversalHelper, FunctionTraversalHelper, StatementTraversalHelper
-//! They both contain references to an instance of Directory, File, Function or Statement and allow to list all
->>>>>>> 54657e0e
 //! symbols available to it.
 //!
 //! For more information on how to use this, refer to the tests in this file.
@@ -33,11 +21,7 @@
 use crate::directory::Directory;
 use crate::expression::Literal;
 use crate::id::Id;
-<<<<<<< HEAD
 use crate::symbol::{EnumSymbol, EnumVariantSymbol, FunctionSymbol, StructSymbol, VariableSymbol};
-=======
-use crate::symbol::{FunctionSymbol, VariableSymbol};
->>>>>>> 54657e0e
 use crate::top_level::{Import, ImportRoot};
 use shared::code_reference::CodeArea;
 use std::fmt::Debug;
@@ -46,11 +30,7 @@
 use std::path::PathBuf;
 use std::rc::Rc;
 
-<<<<<<< HEAD
-pub mod block;
 pub mod composite;
-=======
->>>>>>> 54657e0e
 pub mod data_type;
 pub mod directory;
 pub mod expression;
@@ -62,25 +42,6 @@
 pub mod traversal;
 pub mod visibility;
 
-<<<<<<< HEAD
-/** Comparing semantics only.
-
-More precisely, this checks if two language constructs have the same meaning
-while disregarding identifiers such as ids and positional information.
-The only exception are symbols, where it is required that the same are used.
-*/
-// Its primary intended use case it for tests, but it may find application elsewhere
-pub trait SemanticEquality {
-    /** The equality method. <br>
-    For more information, refer to the trait documentation
-    */
-    fn semantic_equals(&self, other: &Self) -> bool;
-}
-
-// SemanticEquality for common containers of types implementing SemanticEquality
-impl<T: SemanticEquality> SemanticEquality for [T] {
-    fn semantic_equals(&self, other: &Self) -> bool {
-=======
 ///  Comparing semantics only.
 ///
 /// More precisely, this checks if two language constructs have the same meaning
@@ -98,27 +59,11 @@
 
 impl<T: SemanticEq> SemanticEq for [T] {
     fn semantic_eq(&self, other: &Self) -> bool {
->>>>>>> 54657e0e
         self.len() == other.len()
             && self
                 .iter()
                 .zip(other.iter())
                 .all(|(self_statement, other_statement)| {
-<<<<<<< HEAD
-                    self_statement.semantic_equals(other_statement)
-                })
-    }
-}
-
-impl<T: SemanticEquality> SemanticEquality for Rc<T> {
-    fn semantic_equals(&self, other: &Self) -> bool {
-        self.deref().semantic_equals(other.deref())
-    }
-}
-
-impl SemanticEquality for String {
-    fn semantic_equals(&self, other: &Self) -> bool {
-=======
                     self_statement.semantic_eq(other_statement)
                 })
     }
@@ -138,33 +83,10 @@
 // Required for ASTType
 impl SemanticEq for str {
     fn semantic_eq(&self, other: &Self) -> bool {
->>>>>>> 54657e0e
         self == other
     }
 }
 
-<<<<<<< HEAD
-impl<T: SemanticEquality> SemanticEquality for Option<T> {
-    fn semantic_equals(&self, other: &Self) -> bool {
-        // Check if both are some and compare then
-        // Or both are none
-        self.as_ref()
-            .zip(other.as_ref())
-            .map(|(a, b)| a.semantic_equals(b))
-            .unwrap_or(self.is_none() && other.is_none())
-    }
-}
-
-/** An AST
-## Type
-The type decides if it will be untyped or typed
-## Root
-The root-level element is supposed to be the directory containing the source code (e.g.: src)
-
-All imports in this must be valid
-*/
-#[derive(Debug)]
-=======
 impl SemanticEq for String {
     fn semantic_eq(&self, other: &Self) -> bool {
         self == other
@@ -196,7 +118,6 @@
 /// The root-level element is supposed to contain the individual projects
 /// All imports in this must be valid
 #[derive(Debug, PartialEq)]
->>>>>>> 54657e0e
 pub struct AST<Type: ASTType> {
     // The root directory (e.g.: src)
     inner: ASTNode<Directory<Type>, PathBuf>,
@@ -216,16 +137,9 @@
 }
 
 impl<Type: ASTType> AST<Type> {
-<<<<<<< HEAD
-    /** Creates a new instance of AST
-
-    Returns Err if unresolved imports are contained. The problematic imports will be contained in the error
-    */
-=======
     /// Creates a new instance of AST
     ///
     /// Returns Err if unresolved imports are contained. The problematic imports will be contained in the error
->>>>>>> 54657e0e
     // Lifetime issues prevent the imports from being returned directly
     pub fn new(inner: ASTNode<Directory<Type>, PathBuf>) -> Result<Self, UnresolvedImports<Type>> {
         let ast = Self { inner };
@@ -241,25 +155,6 @@
             .filter(|(import, path)| !self.check_import(import, path))
             .map(|(import, _)| *import)
             .collect()
-<<<<<<< HEAD
-    }
-
-    fn list_imports(&self) -> Vec<(&ASTNode<Import>, &Directory<Type>)> {
-        let mut imports = Vec::new();
-        self.deref()
-            .traverse_imports(&mut |import, path| imports.push((import, path)));
-        imports
-    }
-
-    /** Checks a specifiec import for validity. source_dir is where the import is from
-     */
-    fn check_import(&self, to_check: &Import, source_dir: &Directory<Type>) -> bool {
-        let check_origin = match to_check.root() {
-            ImportRoot::CurrentDirectory => source_dir,
-            ImportRoot::ProjectRoot => &self.inner.inner,
-        };
-        check_origin.get_symbol_for_path(to_check.path()).is_some()
-=======
     }
 
     fn list_imports(&self) -> Vec<(&ASTNode<Import>, &Directory<Type>)> {
@@ -276,66 +171,17 @@
             ImportRoot::Root => &self.inner.inner,
         };
         check_origin.get_symbols_for_path(to_check.path()).is_some()
->>>>>>> 54657e0e
     }
 }
 
 impl<Type: ASTType> Deref for AST<Type> {
     type Target = ASTNode<Directory<Type>, PathBuf>;
-<<<<<<< HEAD
 
     fn deref(&self) -> &Self::Target {
         &self.inner
     }
 }
 
-impl<Type: ASTType> SemanticEquality for AST<Type> {
-    fn semantic_equals(&self, other: &Self) -> bool {
-        self.inner.semantic_equals(&other.inner)
-    }
-}
-
-/** This represents an AST Type and its location. Which type of AST node this is depends on its first
-generic. The second generic decides what is used to store positional information.
-# Equality
-Two different ASTNodes are never equal.
-Use semantic_equals from [`SemanticEquality`] to check semantics only
-*/
-
-#[derive(Debug, PartialEq)]
-pub struct ASTNode<T: Debug + PartialEq, Position = CodeArea> {
-    id: Id,
-    inner: T,
-    position: Position,
-}
-
-impl<T: Debug + PartialEq, Position> ASTNode<T, Position> {
-    pub fn new(inner: T, position: Position) -> Self {
-        Self {
-            inner,
-            id: Id::new(),
-            position,
-        }
-    }
-
-    pub fn position(&self) -> &Position {
-        &self.position
-    }
-}
-
-impl<T: Debug + PartialEq, Position> Deref for ASTNode<T, Position> {
-    type Target = T;
-=======
->>>>>>> 54657e0e
-
-    fn deref(&self) -> &Self::Target {
-        &self.inner
-    }
-}
-
-<<<<<<< HEAD
-impl<T: Debug + PartialEq, Position> DerefMut for ASTNode<T, Position> {
-=======
 impl<Type: ASTType> SemanticEq for AST<Type> {
     fn semantic_eq(&self, other: &Self) -> bool {
         self.inner.semantic_eq(&other.inner)
@@ -344,7 +190,9 @@
 
 /// This represents an AST Type and its location. Which type of AST node this is depends on its first
 /// generic. The second generic decides what is used to store positional information.
+///
 /// # Equality
+///
 /// Two different ASTNodes are never equal.
 /// Use semantic_equals from [`SemanticEq`] to check semantics only
 
@@ -378,21 +226,11 @@
 }
 
 impl<T: Debug, Position> DerefMut for ASTNode<T, Position> {
->>>>>>> 54657e0e
     fn deref_mut(&mut self) -> &mut Self::Target {
         &mut self.inner
     }
 }
 
-<<<<<<< HEAD
-impl<T: SemanticEquality + Debug + PartialEq, Position> SemanticEquality for ASTNode<T, Position> {
-    fn semantic_equals(&self, other: &Self) -> bool {
-        self.inner.semantic_equals(&other.inner)
-    }
-}
-
-impl<T: Debug + PartialEq> Hash for ASTNode<T> {
-=======
 impl<T: SemanticEq + Debug, Position> SemanticEq for ASTNode<T, Position> {
     fn semantic_eq(&self, other: &Self) -> bool {
         self.inner.semantic_eq(&other.inner)
@@ -400,22 +238,11 @@
 }
 
 impl<T: Debug> Hash for ASTNode<T> {
->>>>>>> 54657e0e
     fn hash<H: Hasher>(&self, state: &mut H) {
         self.id.hash(state)
     }
 }
 
-<<<<<<< HEAD
-/** This compares two values
-This is useful for returning with the ? operator if values are not equal
-@params
-left, right: The values to compare
-@return
-None if not equal
-Some if equal
-*/
-=======
 // More efficient than deriving
 impl<T: Debug + PartialEq, Position> PartialEq for ASTNode<T, Position> {
     fn eq(&self, other: &Self) -> bool {
@@ -436,7 +263,6 @@
 /// # return
 /// - None if not equal
 /// - Some if equal
->>>>>>> 54657e0e
 fn eq_return_option<T: PartialEq>(left: T, right: T) -> Option<()> {
     if left == right {
         return Some(());
@@ -447,18 +273,12 @@
 ///  This decided what type the ast is.
 pub trait ASTType: Sized + PartialEq + 'static + Debug {
     type LiteralType: PartialEq + Debug;
-<<<<<<< HEAD
-    type GeneralDataType: PartialEq + Debug + Clone;
-    type FunctionCallSymbol: Debug + PartialEq;
-    type VariableUse: Debug + PartialEq;
+    type GeneralDataType: PartialEq + Debug + Clone + SemanticEq;
+    type FunctionCallSymbol: Debug + PartialEq +SemanticEq;
+    type VariableUse: Debug + PartialEq + Clone + SemanticEq;
     type StructUse: Debug + PartialEq;
     type EnumUse: Debug + PartialEq;
     type EnumVariantUse: Debug + PartialEq;
-=======
-    type GeneralDataType: Eq + PartialEq + Debug + Clone + SemanticEq;
-    type FunctionCallSymbol: Debug + PartialEq + SemanticEq;
-    type VariableUse: Debug + PartialEq + Clone + SemanticEq;
->>>>>>> 54657e0e
 }
 
 ///  This is an ast type
@@ -493,48 +313,24 @@
 
 #[cfg(test)]
 mod tests {
-<<<<<<< HEAD
-    use crate::block::CodeBlock;
     use crate::composite::{Enum, EnumVariant, Struct, StructField};
     use crate::data_type::DataType;
     use crate::directory::Directory;
-    use crate::expression::{
-        BinaryOp, BinaryOpType, Expression, Literal, NewEnum, NewStruct, StructFieldAccess,
-    };
+    use crate::expression::{BinaryOp, BinaryOpType, Expression, FunctionCall, Literal, NewEnum, NewStruct, StructFieldAccess};
     use crate::file::File;
-    use crate::statement::{
-        ControlStructure, Loop, LoopType, Match, Return, Statement, VariableAssignment,
-    };
-    use crate::symbol::{
-        DirectlyAvailableSymbol, EnumSymbol, EnumVariantSymbol, FunctionCall, FunctionSymbol,
-        StructFieldSymbol, StructSymbol, VariableSymbol,
-    };
-=======
-    use crate::data_type::DataType;
-    use crate::directory::Directory;
-    use crate::expression::{BinaryOp, BinaryOpType, Expression, FunctionCall, Literal};
-    use crate::file::File;
-    use crate::statement::{
-        CodeBlock, ControlStructure, Loop, LoopType, Return, Statement, VariableAssignment,
-    };
-    use crate::symbol::{FunctionSymbol, ModuleUsageNameSymbol, Symbol, VariableSymbol};
->>>>>>> 54657e0e
-    use crate::test_shared::{basic_test_variable, functions_into_ast, sample_codearea};
+    use crate::statement::{CodeBlock, ControlStructure, Loop, LoopType, Match, Return, Statement, VariableAssignment};
+    use crate::symbol::{DirectlyAvailableSymbol, EnumSymbol, EnumVariantSymbol, FunctionSymbol, ModuleUsageNameSymbol, StructFieldSymbol, StructSymbol, VariableSymbol};
     use crate::top_level::{Function, Import, ImportRoot};
     use crate::traversal::directory_traversal::DirectoryTraversalHelper;
     use crate::traversal::statement_traversal::StatementTraversalHelper;
-<<<<<<< HEAD
     use crate::traversal::{FunctionContainer, HasSymbols};
     use crate::visibility::Visibility;
-    use crate::{AST, ASTNode, SemanticEquality, TypedAST, UntypedAST};
-=======
-    use crate::visibility::Visibility;
     use crate::{AST, ASTNode, SemanticEq, TypedAST, UntypedAST};
->>>>>>> 54657e0e
     use shared::code_file::CodeFile;
     use shared::code_reference::{CodeArea, CodeLocation};
     use std::path::PathBuf;
     use std::rc::Rc;
+    use crate::test_shared::{basic_test_variable, functions_into_ast, sample_codearea};
 
     #[test]
     fn prove_identity_vs_semantic_eq() {
@@ -564,17 +360,14 @@
         let statement = ASTNode::new(
             Statement::VariableDeclaration(basic_test_variable(symbol.clone()).unwrap()),
             sample_codearea(),
-<<<<<<< HEAD
         );
 
         assert_eq!(
-            Some(DirectlyAvailableSymbol::Variable(&symbol)),
-            statement.get_direct_symbol()
-=======
->>>>>>> 54657e0e
-        );
-
-        assert_eq!(Some(symbol.as_ref()), statement.get_direct_symbol());
+            vec![symbol.as_ref()],
+            statement.get_direct_symbols()
+        );
+
+        assert_eq!(vec![symbol.as_ref()], statement.get_direct_symbols());
 
         let function = Function::new(
             Rc::new(FunctionSymbol::new("test".to_string(), None, Vec::new())),
@@ -594,18 +387,10 @@
         let root = StatementTraversalHelper::new_root(&function_ref);
         let statement_ref = root.get_child(0).unwrap();
         assert_eq!(
-<<<<<<< HEAD
             vec![DirectlyAvailableSymbol::Function(
                 function_ref.inner().declaration()
             )],
-            statement_ref.symbols().collect::<Vec<_>>()
-=======
-            vec![Symbol::Function(function_ref.inner().declaration())],
-            statement_ref
-                .symbols_available_at()
-                .map(|symbol| symbol.1)
-                .collect::<Vec<_>>()
->>>>>>> 54657e0e
+            statement_ref.symbols().map(|symbol| symbol.1).collect::<Vec<_>>()
         );
     }
 
@@ -628,7 +413,6 @@
                         .unwrap(),
                     ),
                     sample_codearea(),
-<<<<<<< HEAD
                 ),
                 ASTNode::new(
                     Statement::ControlStructure(Box::new(ControlStructure::Loop(Loop::new(
@@ -649,28 +433,6 @@
                     )))),
                     sample_codearea(),
                 ),
-=======
-                ),
-                ASTNode::new(
-                    Statement::ControlStructure(Box::new(ControlStructure::Loop(Loop::new(
-                        ASTNode::new(
-                            Statement::VariableDeclaration(
-                                VariableAssignment::<TypedAST>::new(
-                                    symbol2.clone(),
-                                    ASTNode::new(
-                                        Expression::Literal(Literal::Bool(true)),
-                                        sample_codearea(),
-                                    ),
-                                )
-                                .unwrap(),
-                            ),
-                            sample_codearea(),
-                        ),
-                        LoopType::Infinite,
-                    )))),
-                    sample_codearea(),
-                ),
->>>>>>> 54657e0e
             ])),
             sample_codearea(),
         );
@@ -691,30 +453,18 @@
         let loop_statement = root.get_child(1).unwrap();
 
         assert_eq!(
-<<<<<<< HEAD
             vec![DirectlyAvailableSymbol::Variable(&symbol2)],
             loop_statement.symbols_defined_directly_in()
-=======
-            vec![Symbol::Variable(&symbol2)],
-            loop_statement.symbols_defined_directly_in().unwrap()
->>>>>>> 54657e0e
         );
         let statement_ref = loop_statement.get_child(0).unwrap();
 
-<<<<<<< HEAD
-        let actual = statement_ref.symbols().collect::<Vec<_>>();
-        let expected = vec![
-            DirectlyAvailableSymbol::Variable(&symbol),
-            DirectlyAvailableSymbol::Function(function_ref.inner().declaration()),
-=======
         let actual = statement_ref
             .symbols_available_at()
             .map(|symbol| symbol.1)
             .collect::<Vec<_>>();
         let expected = vec![
-            Symbol::Variable(&symbol),
-            Symbol::Function(function_ref.inner().declaration()),
->>>>>>> 54657e0e
+            DirectlyAvailableSymbol::Variable(&symbol),
+            DirectlyAvailableSymbol::Function(function_ref.inner().declaration()),
         ];
         assert_eq!(actual.len(), expected.len());
         assert!(expected.iter().all(|val| actual.contains(val)));
@@ -725,15 +475,9 @@
             .map(|symbol| symbol.1)
             .collect::<Vec<_>>();
         let expected = vec![
-<<<<<<< HEAD
             DirectlyAvailableSymbol::Variable(&symbol),
             DirectlyAvailableSymbol::Function(function_ref.inner().declaration()),
             DirectlyAvailableSymbol::Variable(&symbol2),
-=======
-            Symbol::Variable(&symbol),
-            Symbol::Function(function_ref.inner().declaration()),
-            Symbol::Variable(&symbol2),
->>>>>>> 54657e0e
         ];
         assert_eq!(actual.len(), expected.len());
         assert!(expected.iter().all(|val| actual.contains(val)));
@@ -742,7 +486,6 @@
     #[test]
     fn fibonacci_typed() {
         // The how manyth fibonacci number we want
-<<<<<<< HEAD
 
         let (nth, current, previous, temp, fibonacci) = create_fibonacci_typed_symbols();
         let ast = create_fibonacci_typed(&nth, &current, &previous, &temp, &fibonacci);
@@ -752,9 +495,12 @@
         let function_ref = file_traversal_helper.function_by_name("fibonacci").unwrap();
 
         let root = function_ref.ref_to_implementation();
-        let return_statement = root.index(3);
-
-        let actual = return_statement.symbols().collect::<Vec<_>>();
+        let return_statement = root.get_child(3).unwrap();
+
+        let actual = return_statement
+            .symbols_available_at()
+            .map(|symbol| symbol.1)
+            .collect::<Vec<_>>();
         let expected = vec![
             DirectlyAvailableSymbol::Variable(&nth),
             DirectlyAvailableSymbol::Variable(&current),
@@ -790,15 +536,15 @@
         let (nth, current, previous, temp, fibonacci) = create_fibonacci_typed_symbols();
         let ast1 = create_fibonacci_typed(&nth, &current, &previous, &temp, &fibonacci);
         let ast2 = create_fibonacci_typed(&nth, &current, &previous, &temp, &fibonacci);
-        assert!(ast1.semantic_equals(&ast2));
-        assert!(ast2.semantic_equals(&ast1));
+        assert!(ast1.semantic_eq(&ast2));
+        assert!(ast2.semantic_eq(&ast1));
         // Sanity check: An AST should be semantically equal to itself
-        assert!(ast1.semantic_equals(&ast1));
-        assert!(ast2.semantic_equals(&ast2));
+        assert!(ast1.semantic_eq(&ast1));
+        assert!(ast2.semantic_eq(&ast2));
 
         let empty = functions_into_ast(Vec::new());
-        assert!(!ast1.semantic_equals(&empty));
-        assert!(!empty.semantic_equals(&ast1));
+        assert!(!ast1.semantic_eq(&empty));
+        assert!(!empty.semantic_eq(&ast1));
     }
 
     fn create_fibonacci_typed(
@@ -970,238 +716,6 @@
             ),
             sample_codearea(),
         )])
-=======
-
-        let (nth, current, previous, temp, fibonacci) = create_fibonacci_typed_symbols();
-        let ast = create_fibonacci_typed(&nth, &current, &previous, &temp, &fibonacci);
-
-        let root_traversal_helper = DirectoryTraversalHelper::new_from_ast(&ast);
-        let file_traversal_helper = root_traversal_helper.file_by_name("main.waso").unwrap();
-        let function_ref = file_traversal_helper.function_by_name("fibonacci").unwrap();
-
-        let root = function_ref.ref_to_implementation();
-        let return_statement = root.get_child(3).unwrap();
-
-        let actual = return_statement
-            .symbols_available_at()
-            .map(|symbol| symbol.1)
-            .collect::<Vec<_>>();
-        let expected = vec![
-            Symbol::Variable(&nth),
-            Symbol::Variable(&current),
-            Symbol::Variable(&previous),
-            Symbol::Function(&fibonacci),
-        ];
-        assert_eq!(actual.len(), expected.len());
-        assert!(expected.iter().all(|val| actual.contains(val)));
->>>>>>> 54657e0e
-    }
-
-    fn create_fibonacci_typed_symbols() -> (
-        Rc<VariableSymbol<TypedAST>>,
-        Rc<VariableSymbol<TypedAST>>,
-        Rc<VariableSymbol<TypedAST>>,
-        Rc<VariableSymbol<TypedAST>>,
-        Rc<FunctionSymbol<TypedAST>>,
-    ) {
-        let nth = Rc::new(VariableSymbol::new("nth".to_string(), DataType::S32));
-        let current = Rc::new(VariableSymbol::new("current".to_string(), DataType::S32));
-        let previous = Rc::new(VariableSymbol::new("previous".to_string(), DataType::S32));
-        let temp = Rc::new(VariableSymbol::new("temp".to_string(), DataType::S32));
-
-        let fibonacci = Rc::new(FunctionSymbol::new(
-            "fibonacci".to_string(),
-            Some(DataType::S32),
-            vec![nth.clone()],
-        ));
-        (nth, current, previous, temp, fibonacci)
-    }
-
-    #[test]
-    fn fibonacci_typed_semantic_equals() {
-        let (nth, current, previous, temp, fibonacci) = create_fibonacci_typed_symbols();
-        let ast1 = create_fibonacci_typed(&nth, &current, &previous, &temp, &fibonacci);
-        let ast2 = create_fibonacci_typed(&nth, &current, &previous, &temp, &fibonacci);
-        assert!(ast1.semantic_eq(&ast2));
-        assert!(ast2.semantic_eq(&ast1));
-        // Sanity check: An AST should be semantically equal to itself
-        assert!(ast1.semantic_eq(&ast1));
-        assert!(ast2.semantic_eq(&ast2));
-
-        let empty = functions_into_ast(Vec::new());
-        assert!(!ast1.semantic_eq(&empty));
-        assert!(!empty.semantic_eq(&ast1));
-    }
-
-    fn create_fibonacci_typed(
-        nth: &Rc<VariableSymbol<TypedAST>>,
-        current: &Rc<VariableSymbol<TypedAST>>,
-        previous: &Rc<VariableSymbol<TypedAST>>,
-        temp: &Rc<VariableSymbol<TypedAST>>,
-        fibonacci: &Rc<FunctionSymbol<TypedAST>>,
-    ) -> AST<TypedAST> {
-        functions_into_ast(vec![ASTNode::new(
-            Function::new(
-                fibonacci.clone(),
-                ASTNode::new(
-                    Statement::Codeblock(CodeBlock::new(vec![
-                        ASTNode::new(
-                            Statement::VariableDeclaration(
-                                VariableAssignment::<TypedAST>::new(
-                                    current.clone(),
-                                    ASTNode::new(
-                                        Expression::Literal(Literal::S32(1)),
-                                        sample_codearea(),
-                                    ),
-                                )
-                                .unwrap(),
-                            ),
-                            sample_codearea(),
-                        ),
-                        ASTNode::new(
-                            Statement::VariableDeclaration(
-                                VariableAssignment::<TypedAST>::new(
-                                    previous.clone(),
-                                    ASTNode::new(
-                                        Expression::Literal(Literal::S32(0)),
-                                        sample_codearea(),
-                                    ),
-                                )
-                                .unwrap(),
-                            ),
-                            sample_codearea(),
-                        ),
-                        ASTNode::new(
-                            Statement::ControlStructure(Box::new(ControlStructure::Loop(
-                                Loop::new(
-                                    ASTNode::new(
-                                        Statement::Codeblock(CodeBlock::new(vec![
-                                            ASTNode::new(
-                                                Statement::VariableDeclaration(
-                                                    VariableAssignment::<TypedAST>::new(
-                                                        temp.clone(),
-                                                        ASTNode::new(
-                                                            Expression::Variable(current.clone()),
-                                                            sample_codearea(),
-                                                        ),
-                                                    )
-                                                    .unwrap(),
-                                                ),
-                                                sample_codearea(),
-                                            ),
-                                            ASTNode::new(
-                                                Statement::VariableAssignment(
-                                                    VariableAssignment::<TypedAST>::new(
-                                                        current.clone(),
-                                                        ASTNode::new(
-                                                            Expression::BinaryOp(Box::new(
-                                                                BinaryOp::<TypedAST>::new(
-                                                                    BinaryOpType::Addition,
-                                                                    ASTNode::new(
-                                                                        Expression::Variable(
-                                                                            current.clone(),
-                                                                        ),
-                                                                        sample_codearea(),
-                                                                    ),
-                                                                    ASTNode::new(
-                                                                        Expression::Variable(
-                                                                            previous.clone(),
-                                                                        ),
-                                                                        sample_codearea(),
-                                                                    ),
-                                                                )
-                                                                .unwrap(),
-                                                            )),
-                                                            sample_codearea(),
-                                                        ),
-                                                    )
-                                                    .unwrap(),
-                                                ),
-                                                sample_codearea(),
-                                            ),
-                                            ASTNode::new(
-                                                Statement::VariableAssignment(
-                                                    VariableAssignment::<TypedAST>::new(
-                                                        previous.clone(),
-                                                        ASTNode::new(
-                                                            Expression::Variable(temp.clone()),
-                                                            sample_codearea(),
-                                                        ),
-                                                    )
-                                                    .unwrap(),
-                                                ),
-                                                sample_codearea(),
-                                            ),
-                                            ASTNode::new(
-                                                Statement::VariableAssignment(
-                                                    VariableAssignment::<TypedAST>::new(
-                                                        nth.clone(),
-                                                        ASTNode::new(
-                                                            Expression::BinaryOp(Box::new(
-                                                                BinaryOp::<TypedAST>::new(
-                                                                    BinaryOpType::Subtraction,
-                                                                    ASTNode::new(
-                                                                        Expression::Variable(
-                                                                            nth.clone(),
-                                                                        ),
-                                                                        sample_codearea(),
-                                                                    ),
-                                                                    ASTNode::new(
-                                                                        Expression::Literal(
-                                                                            Literal::S32(1),
-                                                                        ),
-                                                                        sample_codearea(),
-                                                                    ),
-                                                                )
-                                                                .unwrap(),
-                                                            )),
-                                                            sample_codearea(),
-                                                        ),
-                                                    )
-                                                    .unwrap(),
-                                                ),
-                                                sample_codearea(),
-                                            ),
-                                        ])),
-                                        sample_codearea(),
-                                    ),
-                                    LoopType::While(ASTNode::new(
-                                        Expression::BinaryOp(Box::new(
-                                            BinaryOp::<TypedAST>::new(
-                                                BinaryOpType::Greater,
-                                                ASTNode::new(
-                                                    Expression::Variable(nth.clone()),
-                                                    sample_codearea(),
-                                                ),
-                                                ASTNode::new(
-                                                    Expression::Literal(Literal::S32(
-                                                        1, //The fibonacci number of 1 is 1
-                                                    )),
-                                                    sample_codearea(),
-                                                ),
-                                            )
-                                            .unwrap(),
-                                        )),
-                                        sample_codearea(),
-                                    )),
-                                ),
-                            ))),
-                            sample_codearea(),
-                        ),
-                        ASTNode::new(
-                            Statement::Return(Return::new(Some(ASTNode::new(
-                                Expression::Variable(current.clone()),
-                                sample_codearea(),
-                            )))),
-                            sample_codearea(),
-                        ),
-                    ])),
-                    sample_codearea(),
-                ),
-                Visibility::Public,
-            ),
-            sample_codearea(),
-        )])
     }
 
     #[test]
@@ -1387,14 +901,10 @@
         let root = function_ref.ref_to_implementation();
         let return_statement = root.get_child(3).unwrap();
 
-<<<<<<< HEAD
-        let actual = return_statement.symbols().collect::<Vec<_>>();
-=======
         let actual = return_statement
             .symbols_available_at()
             .map(|symbol| symbol.1)
             .collect::<Vec<_>>();
->>>>>>> 54657e0e
         let expected = vec![
             DirectlyAvailableSymbol::Variable(&nth),
             DirectlyAvailableSymbol::Variable(&current),
@@ -1419,11 +929,8 @@
             Some(DataType::S32),
             vec![lhs_var.clone(), rhs_var.clone()],
         ));
-<<<<<<< HEAD
-=======
 
         let testproject_symbol = Rc::new(ModuleUsageNameSymbol::new("testproject".to_string()));
->>>>>>> 54657e0e
         let add_function = ASTNode::new(
             Function::new(
                 add_fn_symbol.clone(),
@@ -1476,7 +983,7 @@
             )
             .unwrap(),
         );
-<<<<<<< HEAD
+
         let add_file = File::new(
             "add".to_string(),
             Vec::new(),
@@ -1484,9 +991,6 @@
             Vec::new(),
             Vec::new(),
         );
-=======
-        let add_file = File::new("add".to_string(), Vec::new(), vec![add_function]);
->>>>>>> 54657e0e
 
         let main_function = ASTNode::new(
             Function::new(
@@ -1545,14 +1049,7 @@
         let main_file = File::new(
             "main".to_string(),
             vec![ASTNode::new(
-<<<<<<< HEAD
-                Import::new(
-                    ImportRoot::ProjectRoot,
-                    vec!["add".to_string(), "add".to_string()],
-                ),
-=======
                 Import::new(ImportRoot::Root, vec![], testproject_symbol.clone()),
->>>>>>> 54657e0e
                 CodeArea::new(
                     CodeLocation::new(0, 0),
                     CodeLocation::new(0, 15),
@@ -1561,11 +1058,8 @@
                 .unwrap(),
             )],
             vec![main_function],
-<<<<<<< HEAD
             Vec::new(),
             Vec::new(),
-=======
->>>>>>> 54657e0e
         );
 
         let ast = AST::new(ASTNode::new(
@@ -1585,31 +1079,24 @@
         let fth = dth.file_by_name("main").unwrap();
         assert_eq!(
             vec![
-<<<<<<< HEAD
+                DirectlyAvailableSymbol::Function(&main_fn_symbol),
                 DirectlyAvailableSymbol::Function(&add_fn_symbol),
-                DirectlyAvailableSymbol::Function(&main_fn_symbol)
-            ],
-            fth.symbols().collect::<Vec<_>>()
-=======
-                Symbol::Function(&main_fn_symbol),
-                Symbol::Function(&add_fn_symbol),
-                Symbol::ModuleUsageName(&testproject_symbol)
+                DirectlyAvailableSymbol::ModuleUsageName(&testproject_symbol),
+                // Main is supposed to come twice.
+                // First because it is in the same file (without ModuleUsageName)
+                // And then from the import (with ModuleUsageName)
+                DirectlyAvailableSymbol::Function(&main_fn_symbol),
             ],
             fth.symbols().map(|symbol| symbol.1).collect::<Vec<_>>()
->>>>>>> 54657e0e
         );
         assert_eq!(0, dth.len_subdirectories());
         assert_eq!(2, dth.len_files());
         assert_eq!(0, dth.subdirectories_iterator().count());
         assert_eq!(2, dth.files_iterator().count());
-<<<<<<< HEAD
-        assert_ne!(dth.index_file(0).inner(), dth.index_file(1).inner());
-=======
         assert_ne!(
             dth.index_file(0).unwrap().inner(),
             dth.index_file(1).unwrap().inner()
         );
->>>>>>> 54657e0e
         assert_eq!(2, dth.inner().files().len())
     }
 
@@ -1619,15 +1106,11 @@
             File::<TypedAST>::new(
                 "main".to_string(),
                 vec![ASTNode::new(
-<<<<<<< HEAD
-                    Import::new(ImportRoot::ProjectRoot, vec!["nonexistent".to_string()]),
-=======
                     Import::new(
                         ImportRoot::Root,
                         vec!["nonexistent".to_string()],
                         Rc::new(ModuleUsageNameSymbol::new("testproject".to_string())),
                     ),
->>>>>>> 54657e0e
                     CodeArea::new(
                         CodeLocation::new(0, 0),
                         CodeLocation::new(0, 10),
@@ -1636,11 +1119,8 @@
                     .unwrap(),
                 )],
                 Vec::new(),
-<<<<<<< HEAD
                 Vec::new(),
                 Vec::new(),
-=======
->>>>>>> 54657e0e
             ),
             PathBuf::from("main.waso"),
         );
@@ -1655,12 +1135,11 @@
     }
 
     #[test]
-<<<<<<< HEAD
     pub fn composite_multifile() {
         let warning_msg_inner_symbol =
             Rc::new(StructFieldSymbol::new("inner".to_string(), DataType::Char));
         let warning_msg_symbol =
-            Rc::new(StructSymbol::new("Warning".to_string(), Visibility::Public));
+            Rc::new(StructSymbol::new("Warning".to_string()));
 
         let warning_msg_new_inner_param =
             Rc::new(VariableSymbol::new("inner".to_string(), DataType::Char));
@@ -1684,7 +1163,6 @@
             Rc::new(StructFieldSymbol::new("inner".to_string(), DataType::Char));
         let error_msg_symbol = Rc::new(StructSymbol::new(
             "Error".to_string(),
-            Visibility::Private,
         ));
 
         let error_msg_new_inner_param =
@@ -1713,7 +1191,7 @@
             "Error".to_string(),
             vec![DataType::Struct(error_msg_symbol.clone())],
         ));
-        let msg_symbol = Rc::new(EnumSymbol::new("Message".to_string(), Visibility::Public));
+        let msg_symbol = Rc::new(EnumSymbol::new("Message".to_string()));
 
         let main_fn_symbol = Rc::new(FunctionSymbol::new("main".to_string(), None, vec![]));
         let main_fn_warning_symbol = Rc::new(VariableSymbol::new(
@@ -1735,7 +1213,8 @@
                                         File::new(
                                             "message".to_string(),
                                             vec![ASTNode::new(
-                                                Import::new(ImportRoot::ProjectRoot, vec!["warning".to_string(), "warning".to_string(), "Warning".to_string()]),
+                                                Import::new(ImportRoot::Root, vec!["warning".to_string()],
+                                                            Rc::new(ModuleUsageNameSymbol::new("warning".to_string()))),
                                                 CodeArea::new(
                                                     CodeLocation::new(40, 0),
                                                     CodeLocation::new(50, 0),
@@ -1768,7 +1247,8 @@
                                                                     CodeFile::new(PathBuf::from("message/message.waso"))
                                                                 ).unwrap()
                                                             )
-                                                        ]
+                                                        ],
+                                                        Visibility::Public
                                                     ),
                                                     CodeArea::new(
                                                         CodeLocation::new(50, 0),
@@ -1866,18 +1346,19 @@
                                                                 ).unwrap()
                                                             )
                                                         ],
-                                                            vec![
-                                                                ASTNode::new(
-                                                                    StructField::new(
-                                                                        error_msg_inner_symbol.clone()
-                                                                    ),
-                                                                    CodeArea::new(
-                                                                        CodeLocation::new(110, 0),
-                                                                        CodeLocation::new(111, 0),
-                                                                        CodeFile::new(PathBuf::from("message/message.waso"))
-                                                                    ).unwrap()
-                                                                )
-                                                            ]
+                                                        vec![
+                                                            ASTNode::new(
+                                                                StructField::new(
+                                                                    error_msg_inner_symbol.clone()
+                                                                ),
+                                                                CodeArea::new(
+                                                                    CodeLocation::new(110, 0),
+                                                                    CodeLocation::new(111, 0),
+                                                                    CodeFile::new(PathBuf::from("message/message.waso"))
+                                                                ).unwrap()
+                                                            )
+                                                        ],
+                                                        Visibility::Private
                                                     ),
                                                     CodeArea::new(
                                                         CodeLocation::new(100, 0),
@@ -2004,7 +1485,8 @@
                                                                     CodeFile::new(PathBuf::from("warning/warning.waso"))
                                                                 ).unwrap()
                                                             )
-                                                        ]
+                                                        ],
+                                                        Visibility::Public
                                                     ),
                                                     CodeArea::new(
                                                         CodeLocation::new(100, 0),
@@ -2026,33 +1508,21 @@
                             "main".to_string(),
                             vec![
                                 ASTNode::new(
-                                        Import::new(ImportRoot::ProjectRoot, vec!["warning".to_string(), "warning".to_string(), "Warning".to_string(), "new".to_string()]),
-                                        CodeArea::new(
-                                            CodeLocation::new(10, 0),
-                                            CodeLocation::new(20, 0),
-                                            CodeFile::new(PathBuf::from("main.waso".to_string()))
-                                        ).unwrap()),
-                                ASTNode::new(
-                                    Import::new(ImportRoot::ProjectRoot, vec!["warning".to_string(), "warning".to_string(), "Warning".to_string(), "get_inner".to_string()]),
+                                    Import::new(ImportRoot::Root, vec!["warning".to_string()],
+                                    Rc::new(ModuleUsageNameSymbol::new("warning".to_string()))),
                                     CodeArea::new(
+                                        CodeLocation::new(10, 0),
                                         CodeLocation::new(20, 0),
-                                        CodeLocation::new(30, 0),
                                         CodeFile::new(PathBuf::from("main.waso".to_string()))
                                     ).unwrap()),
                                 ASTNode::new(
-                                    Import::new(ImportRoot::ProjectRoot, vec!["warning".to_string(), "warning".to_string(), "Warning".to_string()]),
+                                    Import::new(ImportRoot::Root, vec!["message".to_string()],
+                                                Rc::new(ModuleUsageNameSymbol::new("warning".to_string()))),
                                     CodeArea::new(
-                                        CodeLocation::new(30, 0),
                                         CodeLocation::new(40, 0),
-                                    CodeFile::new(PathBuf::from("main.waso".to_string()))
-                                    ).unwrap()),
-                                    ASTNode::new(
-                                        Import::new(ImportRoot::ProjectRoot, vec!["message".to_string(), "message".to_string(), "Message".to_string()]),
-                                        CodeArea::new(
-                                            CodeLocation::new(40, 0),
-                                            CodeLocation::new(50, 0),
-                                            CodeFile::new(PathBuf::from("main.waso".to_string()))
-                                        ).unwrap())
+                                        CodeLocation::new(50, 0),
+                                        CodeFile::new(PathBuf::from("main.waso".to_string()))
+                                    ).unwrap())
                             ],
                             vec![ASTNode::new(
                                 Function::new(
@@ -2061,123 +1531,121 @@
                                         Statement::Codeblock(
                                             CodeBlock::new(
                                                 vec![
-                                                       ASTNode::new(
-                                                           Statement::ControlStructure(Box::new(
-                                                           ControlStructure::Match(
-                                                               Match::<TypedAST>::new(
-                                                                   msg_symbol.clone(),
-                                                                   msg_warning_msg_symbol.clone(),
-                                                                   ASTNode::new(
-                                                                       Expression::NewEnum(
-                                                                           Box::new(NewEnum::<TypedAST>::new(
-                                                                               msg_symbol.clone(),
-                                                                               msg_warning_msg_symbol.clone(),
-                                                                               vec![
-                                                                                   ASTNode::new(
-                                                                                       Expression::FunctionCall(
-                                                                                           FunctionCall::<TypedAST>::new(
-                                                                                               warning_msg_new_symbol.clone(),
-                                                                                               vec![
-                                                                                                   ASTNode::new(
-                                                                                                       Expression::Literal(
-                                                                                                           Literal::Char('e' as u32)
-                                                                                                       ),
-                                                                                                       CodeArea::new(
-                                                                                                           CodeLocation::new(110,20),
-                                                                                                           CodeLocation::new(110, 25),
-                                                                                                           CodeFile::new(PathBuf::from("main.waso"))).unwrap()
-                                                                                                   )
-                                                                                               ]
-                                                                                           ).unwrap()
-                                                                                       ),
-                                                                                       CodeArea::new(
-                                                                                           CodeLocation::new(110,15),
-                                                                                           CodeLocation::new(110, 25),
-                                                                                           CodeFile::new(PathBuf::from("main.waso"))).unwrap()
-                                                                                   )
-                                                                               ]
-                                                                           ).unwrap())
-                                                                       ),
-                                                                       CodeArea::new(
-                                                                           CodeLocation::new(110,10),
-                                                                           CodeLocation::new(110, 30),
-                                                                           CodeFile::new(PathBuf::from("main.waso"))).unwrap()),
-                                                                   vec![
-                                                                       main_fn_warning_symbol.clone()
-                                                                   ],
-                                                                   ASTNode::new(
-                                                                       Statement::Expression(
-                                                                           ASTNode::new(
-                                                                               Expression::FunctionCall(
-                                                                                   FunctionCall::<TypedAST>::new(
-                                                                                       warning_msg_get_inner_symbol.clone(),
-                                                                                       vec![
-                                                                                           ASTNode::new(
-                                                                                               Expression::Variable(main_fn_warning_symbol.clone()),
-                                                                                               CodeArea::new(
-                                                                                                   CodeLocation::new(111,10),
-                                                                                                   CodeLocation::new(111, 20),
-                                                                                                   CodeFile::new(PathBuf::from("main.waso"))).unwrap()
-                                                                                           )
-                                                                                       ]
-                                                                                   ).unwrap()
-                                                                               ),
-                                                                               CodeArea::new(
-                                                                                   CodeLocation::new(111,0),
-                                                                                   CodeLocation::new(119, 1),
-                                                                                   CodeFile::new(PathBuf::from("main.waso"))).unwrap()
-                                                                           )
-                                                                       ),
-                                                                       CodeArea::new(
-                                                                           CodeLocation::new(111,0),
-                                                                           CodeLocation::new(119, 1),
-                                                                           CodeFile::new(PathBuf::from("main.waso"))).unwrap()
-                                                                   ),
-                                                               ).unwrap()
-                                                           )
-                                                           )),
-                                                           CodeArea::new(
-                                                               CodeLocation::new(110,0),
-                                                               CodeLocation::new(120, 1),
-                                                               CodeFile::new(PathBuf::from("main.waso"))).unwrap()
-                                                   )
+                                                    ASTNode::new(
+                                                        Statement::ControlStructure(Box::new(
+                                                            ControlStructure::Match(
+                                                                Match::<TypedAST>::new(
+                                                                    msg_symbol.clone(),
+                                                                    msg_warning_msg_symbol.clone(),
+                                                                    ASTNode::new(
+                                                                        Expression::NewEnum(
+                                                                            Box::new(NewEnum::<TypedAST>::new(
+                                                                                msg_symbol.clone(),
+                                                                                msg_warning_msg_symbol.clone(),
+                                                                                vec![
+                                                                                    ASTNode::new(
+                                                                                        Expression::FunctionCall(
+                                                                                            FunctionCall::<TypedAST>::new(
+                                                                                                warning_msg_new_symbol.clone(),
+                                                                                                vec![
+                                                                                                    ASTNode::new(
+                                                                                                        Expression::Literal(
+                                                                                                            Literal::Char('e' as u32)
+                                                                                                        ),
+                                                                                                        CodeArea::new(
+                                                                                                            CodeLocation::new(110, 20),
+                                                                                                            CodeLocation::new(110, 25),
+                                                                                                            CodeFile::new(PathBuf::from("main.waso"))).unwrap()
+                                                                                                    )
+                                                                                                ]
+                                                                                            ).unwrap()
+                                                                                        ),
+                                                                                        CodeArea::new(
+                                                                                            CodeLocation::new(110, 15),
+                                                                                            CodeLocation::new(110, 25),
+                                                                                            CodeFile::new(PathBuf::from("main.waso"))).unwrap()
+                                                                                    )
+                                                                                ]
+                                                                            ).unwrap())
+                                                                        ),
+                                                                        CodeArea::new(
+                                                                            CodeLocation::new(110, 10),
+                                                                            CodeLocation::new(110, 30),
+                                                                            CodeFile::new(PathBuf::from("main.waso"))).unwrap()),
+                                                                    vec![
+                                                                        main_fn_warning_symbol.clone()
+                                                                    ],
+                                                                    ASTNode::new(
+                                                                        Statement::Expression(
+                                                                            ASTNode::new(
+                                                                                Expression::FunctionCall(
+                                                                                    FunctionCall::<TypedAST>::new(
+                                                                                        warning_msg_get_inner_symbol.clone(),
+                                                                                        vec![
+                                                                                            ASTNode::new(
+                                                                                                Expression::Variable(main_fn_warning_symbol.clone()),
+                                                                                                CodeArea::new(
+                                                                                                    CodeLocation::new(111, 10),
+                                                                                                    CodeLocation::new(111, 20),
+                                                                                                    CodeFile::new(PathBuf::from("main.waso"))).unwrap()
+                                                                                            )
+                                                                                        ]
+                                                                                    ).unwrap()
+                                                                                ),
+                                                                                CodeArea::new(
+                                                                                    CodeLocation::new(111, 0),
+                                                                                    CodeLocation::new(119, 1),
+                                                                                    CodeFile::new(PathBuf::from("main.waso"))).unwrap()
+                                                                            )
+                                                                        ),
+                                                                        CodeArea::new(
+                                                                            CodeLocation::new(111, 0),
+                                                                            CodeLocation::new(119, 1),
+                                                                            CodeFile::new(PathBuf::from("main.waso"))).unwrap()
+                                                                    ),
+                                                                ).unwrap()
+                                                            )
+                                                        )),
+                                                        CodeArea::new(
+                                                            CodeLocation::new(110, 0),
+                                                            CodeLocation::new(120, 1),
+                                                            CodeFile::new(PathBuf::from("main.waso"))).unwrap()
+                                                    )
                                                 ]
                                             )
                                         ),
                                         CodeArea::new(
-                                            CodeLocation::new(110,0),
+                                            CodeLocation::new(110, 0),
                                             CodeLocation::new(190, 1),
                                             CodeFile::new(PathBuf::from("main.waso"))).unwrap()
                                     ),
                                     Visibility::Public
                                 ),
                                 CodeArea::new(
-                                    CodeLocation::new(100,0),
+                                    CodeLocation::new(100, 0),
                                     CodeLocation::new(200, 1),
                                     CodeFile::new(PathBuf::from("main.waso"))).unwrap()
                             )],
                             vec![],
                             vec![]),
-                        PathBuf::from("main.waso"))]),
+                                     PathBuf::from("main.waso"))]),
                 PathBuf::new()
             )
         ).unwrap();
 
-        assert!(ast.semantic_equals(&ast));
+        assert!(ast.semantic_eq(&ast));
 
         let root = DirectoryTraversalHelper::new_from_ast(&ast);
         let main = root.file_by_name("main").unwrap();
         let main_func = main.function_by_name("main").unwrap();
         let root_statement = main_func.ref_to_implementation();
-        let match_statement = root_statement.index(0);
-        let inner_function_call = match_statement.index(0);
-
-        let symbols = inner_function_call.symbols().collect::<Vec<_>>();
+        let match_statement = root_statement.get_child(0).unwrap();
+        let inner_function_call = match_statement.get_child(0).unwrap();
+
+        let symbols = inner_function_call.symbols().map(|symbol| symbol.1).collect::<Vec<_>>();
         assert_eq!(symbols.len(), 6);
         assert!(symbols.contains(&DirectlyAvailableSymbol::Function(&main_fn_symbol)));
         assert!(symbols.contains(&DirectlyAvailableSymbol::Variable(&main_fn_warning_symbol)));
-        assert!(symbols.contains(&DirectlyAvailableSymbol::Function(&warning_msg_new_symbol)));
-        assert!(symbols.contains(&DirectlyAvailableSymbol::Function(&warning_msg_get_inner_symbol)));
         assert!(symbols.contains(&DirectlyAvailableSymbol::Enum(&msg_symbol)));
         assert!(symbols.contains(&DirectlyAvailableSymbol::Struct(&warning_msg_symbol)));
 
@@ -2186,16 +1654,17 @@
         let error_msg_struct = msg_file.struct_by_name("Error").unwrap();
         let new_error_function = error_msg_struct.function_by_name("new").unwrap();
         let root_statement = new_error_function.ref_to_implementation();
-        let symbols = root_statement.symbols().collect::<Vec<_>>();
-
-        assert_eq!(symbols.len(), 6);
+        let symbols = root_statement.symbols().map(|symbol| symbol.1).collect::<Vec<_>>();
+
+        assert_eq!(symbols.len(), 7);
         assert!(symbols.contains(&DirectlyAvailableSymbol::Function(&error_msg_new_symbol)));
         assert!(symbols.contains(&DirectlyAvailableSymbol::Function(&error_msg_get_inner_symbol)));
         assert!(symbols.contains(&DirectlyAvailableSymbol::Variable(&error_msg_new_inner_param)));
         assert!(symbols.contains(&DirectlyAvailableSymbol::Struct(&error_msg_symbol)));
         assert!(symbols.contains(&DirectlyAvailableSymbol::Enum(&msg_symbol)));
         assert!(symbols.contains(&DirectlyAvailableSymbol::Struct(&warning_msg_symbol)));
-=======
+    }
+
     fn create_function_call_untyped() {
         let name = "test".to_string();
         let arg = ASTNode::new(
@@ -2252,7 +1721,6 @@
         );
         let call2 = FunctionCall::<TypedAST>::new(symbol.clone(), vec![arg2]);
         assert!(call.semantic_eq(&call2));
->>>>>>> 54657e0e
     }
 }
 
@@ -2301,7 +1769,6 @@
                 "src".to_string(),
                 Vec::new(),
                 vec![ASTNode::new(
-<<<<<<< HEAD
                     File::new(
                         "main.waso".to_string(),
                         Vec::new(),
@@ -2309,9 +1776,6 @@
                         Vec::new(),
                         Vec::new(),
                     ),
-=======
-                    File::new("main.waso".to_string(), Vec::new(), functions),
->>>>>>> 54657e0e
                     main_path,
                 )],
             ),
