//! This is the Abstract syntax tree, the interface between the parser and the codegen
//! It consists of five "levels", from highest to lowest:
//! 1. Directories
//! 2. Files
//! 3. Functions
//! 4. Statements
//! 5. Expressions
//!
//! Each level can contain instances of the level below it and its own level.
//!
//! In addition to these main types, there are also four traversial helpers:
//! DirectoryTraversalHelper, FileTraversalHelper, FunctionTraversalHelper, StatementTraversalHelper
//! They both contain references to an instance of Directory, File, Function or Statement and allow to list all
//! symbols available to it.
//!
//! For more information on how to use this, refer to the tests in this file.
//! Note that unlike in the tests, ASTs are not supposed to be hardcoded

use crate::data_type::DataType;
use crate::directory::Directory;
use crate::expression::Literal;
use crate::id::Id;
use crate::symbol::{FunctionSymbol, VariableSymbol};
use crate::top_level::{Import, ImportRoot};
use shared::code_reference::CodeArea;
use std::fmt::Debug;
use std::hash::{Hash, Hasher};
use std::ops::{Deref, DerefMut};
use std::path::PathBuf;
use std::rc::Rc;

pub mod data_type;
pub mod directory;
pub mod expression;
pub mod file;
pub mod id;
pub mod statement;
pub mod symbol;
pub mod top_level;
pub mod traversal;
pub mod visibility;

///  Comparing semantics only.
///
/// More precisely, this checks if two language constructs have the same meaning
/// while disregarding identifiers such as ids and positional information.
/// The only exception are symbols, where it is required that the same are used.
///
/// Its primary intended use case it for tests, but it may find application elsewhere
<<<<<<< HEAD
pub trait SemanticEquality {
    ///  The equality method.
    /// For more information, refer to the trait documentation
    fn semantic_equals(&self, other: &Self) -> bool;
=======
pub trait SemanticEq {
    ///  The equality method.
    /// For more information, refer to the trait documentation
    fn semantic_eq(&self, other: &Self) -> bool;
>>>>>>> a8a20f91
}

// SemanticEquality for common containers of types implementing SemanticEquality

<<<<<<< HEAD
impl<T: SemanticEquality> SemanticEquality for [T] {
    fn semantic_equals(&self, other: &Self) -> bool {
=======
impl<T: SemanticEq> SemanticEq for [T] {
    fn semantic_eq(&self, other: &Self) -> bool {
>>>>>>> a8a20f91
        self.len() == other.len()
            && self
                .iter()
                .zip(other.iter())
                .all(|(self_statement, other_statement)| {
                    self_statement.semantic_eq(other_statement)
                })
    }
}

impl<T: SemanticEq> SemanticEq for Option<T> {
    fn semantic_eq(&self, other: &Self) -> bool {
        // Check if both are some and compare then
        // Or both are none
        self.as_ref()
            .zip(other.as_ref())
            .map(|(a, b)| a.semantic_eq(b))
            .unwrap_or(self.is_none() && other.is_none())
    }
}

<<<<<<< HEAD
=======
// Required for ASTType
impl SemanticEq for str {
    fn semantic_eq(&self, other: &Self) -> bool {
        self == other
    }
}

impl SemanticEq for String {
    fn semantic_eq(&self, other: &Self) -> bool {
        self == other
    }
}

impl<T: SemanticEq> SemanticEq for &T {
    fn semantic_eq(&self, other: &Self) -> bool {
        (*self).semantic_eq(*other)
    }
}

impl<T: SemanticEq> SemanticEq for Rc<T> {
    fn semantic_eq(&self, other: &Self) -> bool {
        self.deref().semantic_eq(other.deref())
    }
}

>>>>>>> a8a20f91
/// An AST
///
/// An AST consists of many projects, all of which are linked together by dependencies
///
/// # Type
///
/// The type decides if it will be untyped or typed
///
/// # Root
///
/// The root-level element is supposed to contain the individual projects
/// All imports in this must be valid
<<<<<<< HEAD
#[derive(Debug)]
=======
#[derive(Debug, PartialEq)]
>>>>>>> a8a20f91
pub struct AST<Type: ASTType> {
    // The root directory (e.g.: src)
    inner: ASTNode<Directory<Type>, PathBuf>,
}

/// See [`AST::new`]
#[derive(Debug)]
pub struct UnresolvedImports<Type: ASTType> {
    // This includes import errors
    pub(crate) ast: AST<Type>,
}

impl<Type: ASTType> UnresolvedImports<Type> {
    pub fn unresolved_imports(&self) -> Vec<&ASTNode<Import>> {
        self.ast.unresolved_imports()
    }
}

impl<Type: ASTType> AST<Type> {
    /// Creates a new instance of AST
    ///
    /// Returns Err if unresolved imports are contained. The problematic imports will be contained in the error
    // Lifetime issues prevent the imports from being returned directly
    pub fn new(inner: ASTNode<Directory<Type>, PathBuf>) -> Result<Self, UnresolvedImports<Type>> {
        let ast = Self { inner };
        if ast.unresolved_imports().is_empty() {
            return Ok(ast);
        }
        Err(UnresolvedImports { ast })
    }

    fn unresolved_imports(&self) -> Vec<&ASTNode<Import>> {
        self.list_imports()
            .iter()
            .filter(|(import, path)| !self.check_import(import, path))
            .map(|(import, _)| *import)
            .collect()
<<<<<<< HEAD
    }

    fn list_imports(&self) -> Vec<(&ASTNode<Import>, &Directory<Type>)> {
        let mut imports = Vec::new();
        self.deref()
            .traverse_imports(&mut |import, path| imports.push((import, path)));
        imports
    }

=======
    }

    fn list_imports(&self) -> Vec<(&ASTNode<Import>, &Directory<Type>)> {
        let mut imports = Vec::new();
        self.deref()
            .traverse_imports(&mut |import, path| imports.push((import, path)));
        imports
    }

>>>>>>> a8a20f91
    /// Checks a specifiec import for validity. source_dir is where the import is from
    fn check_import(&self, to_check: &Import, source_dir: &Directory<Type>) -> bool {
        let check_origin = match to_check.root() {
            ImportRoot::CurrentModule => source_dir,
            ImportRoot::Root => &self.inner.inner,
        };
        check_origin.get_symbols_for_path(to_check.path()).is_some()
    }
}

impl<Type: ASTType> Deref for AST<Type> {
    type Target = ASTNode<Directory<Type>, PathBuf>;

    fn deref(&self) -> &Self::Target {
        &self.inner
    }
}

impl<Type: ASTType> SemanticEq for AST<Type> {
    fn semantic_eq(&self, other: &Self) -> bool {
        self.inner.semantic_eq(&other.inner)
    }
}

/// This represents an AST Type and its location. Which type of AST node this is depends on its first
/// generic. The second generic decides what is used to store positional information.
/// # Equality
/// Two different ASTNodes are never equal.
<<<<<<< HEAD
/// Use semantic_equals from [`SemanticEquality`] to check semantics only
=======
/// Use semantic_equals from [`SemanticEq`] to check semantics only
>>>>>>> a8a20f91

#[derive(Debug)]
pub struct ASTNode<T: Debug, Position = CodeArea> {
    id: Id,
    inner: T,
    position: Position,
}

impl<T: Debug, Position> ASTNode<T, Position> {
    pub fn new(inner: T, position: Position) -> Self {
        Self {
            inner,
            id: Id::new(),
            position,
        }
    }

    pub fn position(&self) -> &Position {
        &self.position
    }
}

impl<T: Debug, Position> Deref for ASTNode<T, Position> {
    type Target = T;

    fn deref(&self) -> &Self::Target {
        &self.inner
    }
}

impl<T: Debug, Position> DerefMut for ASTNode<T, Position> {
    fn deref_mut(&mut self) -> &mut Self::Target {
        &mut self.inner
    }
}

impl<T: SemanticEq + Debug, Position> SemanticEq for ASTNode<T, Position> {
    fn semantic_eq(&self, other: &Self) -> bool {
        self.inner.semantic_eq(&other.inner)
    }
}

impl<T: Debug> Hash for ASTNode<T> {
    fn hash<H: Hasher>(&self, state: &mut H) {
        self.id.hash(state)
    }
}

// More efficient than deriving
impl<T: Debug + PartialEq, Position> PartialEq for ASTNode<T, Position> {
    fn eq(&self, other: &Self) -> bool {
        self.id == other.id
    }
}

<<<<<<< HEAD
impl<T: Debug + PartialEq> Hash for ASTNode<T> {
    fn hash<H: Hasher>(&self, state: &mut H) {
        self.id.hash(state)
    }
}
=======
impl<T: Debug + PartialEq, Position> Eq for ASTNode<T, Position> {}
>>>>>>> a8a20f91

/// This compares two values
/// This is useful for returning with the ? operator if values are not equal
///
/// # Params
///
/// - left, right
///     - The values to compare
///
/// # return
/// - None if not equal
/// - Some if equal
fn eq_return_option<T: PartialEq>(left: T, right: T) -> Option<()> {
    if left == right {
        return Some(());
    }
    None
}

///  This decided what type the ast is.
pub trait ASTType: Sized + PartialEq + 'static + Debug {
    type LiteralType: PartialEq + Debug;
<<<<<<< HEAD
    type GeneralDataType: Eq + PartialEq + Debug + Clone;
    type FunctionCallSymbol: Debug + PartialEq;
    type VariableUse: Debug + PartialEq + Clone;
=======
    type GeneralDataType: Eq + PartialEq + Debug + Clone + SemanticEq;
    type FunctionCallSymbol: Debug + PartialEq + SemanticEq;
    type VariableUse: Debug + PartialEq + Clone + SemanticEq;
>>>>>>> a8a20f91
}

///  This is an ast type
/// ASTs with this type include concrete data types
#[derive(Clone, PartialEq, Debug)]
pub struct TypedAST {}

impl ASTType for TypedAST {
    type LiteralType = Literal;
    type GeneralDataType = DataType;
    type FunctionCallSymbol = Rc<FunctionSymbol<TypedAST>>;
    type VariableUse = Rc<VariableSymbol<TypedAST>>;
}

///  This is an ast type
/// ASTs with this type carry the data type used in a string and perform no validation on it
#[derive(Clone, PartialEq, Debug)]
pub struct UntypedAST {}

impl ASTType for UntypedAST {
    type LiteralType = String;
    type GeneralDataType = String;
    type FunctionCallSymbol = String;
    type VariableUse = String;
}

#[cfg(test)]
mod tests {
    use crate::data_type::DataType;
    use crate::directory::Directory;
    use crate::expression::{BinaryOp, BinaryOpType, Expression, FunctionCall, Literal};
    use crate::file::File;
    use crate::statement::{
        CodeBlock, ControlStructure, Loop, LoopType, Return, Statement, VariableAssignment,
<<<<<<< HEAD
        VariableDeclaration,
=======
>>>>>>> a8a20f91
    };
    use crate::symbol::{FunctionSymbol, ModuleUsageNameSymbol, Symbol, VariableSymbol};
    use crate::test_shared::{basic_test_variable, functions_into_ast, sample_codearea};
    use crate::top_level::{Function, Import, ImportRoot};
    use crate::traversal::directory_traversal::DirectoryTraversalHelper;
    use crate::traversal::statement_traversal::StatementTraversalHelper;
    use crate::visibility::Visibility;
<<<<<<< HEAD
    use crate::{AST, ASTNode, SemanticEquality, TypedAST, UntypedAST};
=======
    use crate::{AST, ASTNode, SemanticEq, TypedAST, UntypedAST};
>>>>>>> a8a20f91
    use shared::code_file::CodeFile;
    use shared::code_reference::{CodeArea, CodeLocation};
    use std::path::PathBuf;
    use std::rc::Rc;

    #[test]
    fn prove_identity_vs_semantic_eq() {
        let node_a = ASTNode::new(
            Expression::<TypedAST>::Literal(Literal::S32(5)),
            sample_codearea()
        );

        let node_b = ASTNode::new(
            Expression::<TypedAST>::Literal(Literal::S32(5)),
            sample_codearea()
        );


        assert_ne!(node_a, node_b, "PartialEq (==) must fail because IDs are different");


        assert!(
            node_a.semantic_eq(&node_b),
            "SemanticEquality must succeed because content is identical"
        );
    }

    #[test]
    fn ast() {
        let symbol = Rc::new(VariableSymbol::new("test".to_string(), DataType::F64));
        let statement = ASTNode::new(
            Statement::VariableDeclaration(basic_test_variable(symbol.clone()).unwrap()),
            sample_codearea(),
        );

        assert_eq!(Some(symbol.as_ref()), statement.get_direct_symbol());

        let function = Function::new(
            Rc::new(FunctionSymbol::new("test".to_string(), None, Vec::new())),
            ASTNode::new(
                Statement::Codeblock(CodeBlock::new(vec![statement])),
                sample_codearea(),
            ),
            Visibility::Public,
        );

        let ast = functions_into_ast(vec![ASTNode::new(function, sample_codearea())]);

        let root_traversal_helper = DirectoryTraversalHelper::new_from_ast(&ast);
        let file_traversal_helper = root_traversal_helper.file_by_name("main.waso").unwrap();
        let function_ref = file_traversal_helper.function_by_name("test").unwrap();

        let root = StatementTraversalHelper::new_root(&function_ref);
        let statement_ref = root.get_child(0).unwrap();
        assert_eq!(
            vec![Symbol::Function(function_ref.inner().declaration())],
            statement_ref
                .symbols_available_at()
                .map(|symbol| symbol.1)
                .collect::<Vec<_>>()
        );
    }

    #[test]
    fn ast_2() {
        let symbol = Rc::new(VariableSymbol::new("test".to_string(), DataType::F64));

        let symbol2 = Rc::new(VariableSymbol::new("test2".to_string(), DataType::Bool));
        let statement = ASTNode::new(
            Statement::Codeblock(CodeBlock::new(vec![
                ASTNode::new(
                    Statement::VariableDeclaration(
                        VariableDeclaration::<TypedAST>::new(
                            symbol.clone(),
                            ASTNode::new(
                                Expression::Literal(Literal::F64(10.0)),
                                sample_codearea(),
                            ),
                        )
                        .unwrap(),
                    ),
                    sample_codearea(),
                ),
                ASTNode::new(
                    Statement::ControlStructure(Box::new(ControlStructure::Loop(Loop::new(
                        ASTNode::new(
                            Statement::VariableDeclaration(
                                VariableDeclaration::<TypedAST>::new(
                                    symbol2.clone(),
                                    ASTNode::new(
                                        Expression::Literal(Literal::Bool(true)),
                                        sample_codearea(),
                                    ),
                                )
                                .unwrap(),
                            ),
                            sample_codearea(),
                        ),
                        LoopType::Infinite,
                    )))),
                    sample_codearea(),
                ),
            ])),
            sample_codearea(),
        );

        let function = Function::new(
            Rc::new(FunctionSymbol::new("test".to_string(), None, Vec::new())),
            statement,
            Visibility::Public,
        );

        let ast = functions_into_ast(vec![ASTNode::new(function, sample_codearea())]);

        let root_traversal_helper = DirectoryTraversalHelper::new_from_ast(&ast);
        let file_traversal_helper = root_traversal_helper.file_by_name("main.waso").unwrap();
        let function_ref = file_traversal_helper.function_by_name("test").unwrap();

        let root = StatementTraversalHelper::new_root(&function_ref);
        let loop_statement = root.get_child(1).unwrap();

        assert_eq!(
            vec![Symbol::Variable(&symbol2)],
            loop_statement.symbols_defined_directly_in().unwrap()
        );
        let statement_ref = loop_statement.get_child(0).unwrap();

        let actual = statement_ref
            .symbols_available_at()
            .map(|symbol| symbol.1)
            .collect::<Vec<_>>();
        let expected = vec![
            Symbol::Variable(&symbol),
            Symbol::Function(function_ref.inner().declaration()),
        ];
        assert_eq!(actual.len(), expected.len());
        assert!(expected.iter().all(|val| actual.contains(val)));

        let actual = statement_ref
            .symbols_available_after()
            .unwrap()
            .map(|symbol| symbol.1)
            .collect::<Vec<_>>();
        let expected = vec![
            Symbol::Variable(&symbol),
            Symbol::Function(function_ref.inner().declaration()),
            Symbol::Variable(&symbol2),
        ];
        assert_eq!(actual.len(), expected.len());
        assert!(expected.iter().all(|val| actual.contains(val)));
    }

    #[test]
    fn fibonacci_typed() {
        // The how manyth fibonacci number we want

        let (nth, current, previous, temp, fibonacci) = create_fibonacci_typed_symbols();
        let ast = create_fibonacci_typed(&nth, &current, &previous, &temp, &fibonacci);

        let root_traversal_helper = DirectoryTraversalHelper::new_from_ast(&ast);
        let file_traversal_helper = root_traversal_helper.file_by_name("main.waso").unwrap();
        let function_ref = file_traversal_helper.function_by_name("fibonacci").unwrap();

        let root = function_ref.ref_to_implementation();
        let return_statement = root.get_child(3).unwrap();

        let actual = return_statement
            .symbols_available_at()
            .map(|symbol| symbol.1)
            .collect::<Vec<_>>();
        let expected = vec![
            Symbol::Variable(&nth),
            Symbol::Variable(&current),
            Symbol::Variable(&previous),
            Symbol::Function(&fibonacci),
        ];
        assert_eq!(actual.len(), expected.len());
        assert!(expected.iter().all(|val| actual.contains(val)));
    }

    fn create_fibonacci_typed_symbols() -> (
        Rc<VariableSymbol<TypedAST>>,
        Rc<VariableSymbol<TypedAST>>,
        Rc<VariableSymbol<TypedAST>>,
        Rc<VariableSymbol<TypedAST>>,
        Rc<FunctionSymbol<TypedAST>>,
    ) {
        let nth = Rc::new(VariableSymbol::new("nth".to_string(), DataType::S32));
        let current = Rc::new(VariableSymbol::new("current".to_string(), DataType::S32));
        let previous = Rc::new(VariableSymbol::new("previous".to_string(), DataType::S32));
        let temp = Rc::new(VariableSymbol::new("temp".to_string(), DataType::S32));

        let fibonacci = Rc::new(FunctionSymbol::new(
            "fibonacci".to_string(),
            Some(DataType::S32),
            vec![nth.clone()],
        ));
        (nth, current, previous, temp, fibonacci)
    }

    #[test]
    fn fibonacci_typed_semantic_equals() {
        let (nth, current, previous, temp, fibonacci) = create_fibonacci_typed_symbols();
        let ast1 = create_fibonacci_typed(&nth, &current, &previous, &temp, &fibonacci);
        let ast2 = create_fibonacci_typed(&nth, &current, &previous, &temp, &fibonacci);
        assert!(ast1.semantic_eq(&ast2));
        assert!(ast2.semantic_eq(&ast1));
        // Sanity check: An AST should be semantically equal to itself
        assert!(ast1.semantic_eq(&ast1));
        assert!(ast2.semantic_eq(&ast2));

        let empty = functions_into_ast(Vec::new());
<<<<<<< HEAD
        assert!(!ast1.semantic_equals(&empty));
        assert!(!empty.semantic_equals(&ast1));
=======
        assert!(!ast1.semantic_eq(&empty));
        assert!(!empty.semantic_eq(&ast1));
>>>>>>> a8a20f91
    }

    fn create_fibonacci_typed(
        nth: &Rc<VariableSymbol<TypedAST>>,
        current: &Rc<VariableSymbol<TypedAST>>,
        previous: &Rc<VariableSymbol<TypedAST>>,
        temp: &Rc<VariableSymbol<TypedAST>>,
        fibonacci: &Rc<FunctionSymbol<TypedAST>>,
    ) -> AST<TypedAST> {
        functions_into_ast(vec![ASTNode::new(
            Function::new(
                fibonacci.clone(),
                ASTNode::new(
                    Statement::Codeblock(CodeBlock::new(vec![
                        ASTNode::new(
                            Statement::VariableDeclaration(
                                VariableDeclaration::<TypedAST>::new(
                                    current.clone(),
                                    ASTNode::new(
                                        Expression::Literal(Literal::S32(1)),
                                        sample_codearea(),
                                    ),
                                )
                                .unwrap(),
                            ),
                            sample_codearea(),
                        ),
                        ASTNode::new(
                            Statement::VariableDeclaration(
                                VariableDeclaration::<TypedAST>::new(
                                    previous.clone(),
                                    ASTNode::new(
                                        Expression::Literal(Literal::S32(0)),
                                        sample_codearea(),
                                    ),
                                )
                                .unwrap(),
                            ),
                            sample_codearea(),
                        ),
                        ASTNode::new(
                            Statement::ControlStructure(Box::new(ControlStructure::Loop(
                                Loop::new(
                                    ASTNode::new(
                                        Statement::Codeblock(CodeBlock::new(vec![
                                            ASTNode::new(
                                                Statement::VariableDeclaration(
                                                    VariableDeclaration::<TypedAST>::new(
                                                        temp.clone(),
                                                        ASTNode::new(
                                                            Expression::Variable(current.clone()),
                                                            sample_codearea(),
                                                        ),
                                                    )
                                                    .unwrap(),
                                                ),
                                                sample_codearea(),
                                            ),
                                            ASTNode::new(
                                                Statement::VariableAssignment(
                                                    VariableAssignment::<TypedAST>::new(
                                                        current.clone(),
                                                        ASTNode::new(
                                                            Expression::BinaryOp(Box::new(
                                                                BinaryOp::<TypedAST>::new(
                                                                    BinaryOpType::Addition,
                                                                    ASTNode::new(
                                                                        Expression::Variable(
                                                                            current.clone(),
                                                                        ),
                                                                        sample_codearea(),
                                                                    ),
                                                                    ASTNode::new(
                                                                        Expression::Variable(
                                                                            previous.clone(),
                                                                        ),
                                                                        sample_codearea(),
                                                                    ),
                                                                )
                                                                .unwrap(),
                                                            )),
                                                            sample_codearea(),
                                                        ),
                                                    )
                                                    .unwrap(),
                                                ),
                                                sample_codearea(),
                                            ),
                                            ASTNode::new(
                                                Statement::VariableAssignment(
                                                    VariableAssignment::<TypedAST>::new(
                                                        previous.clone(),
                                                        ASTNode::new(
                                                            Expression::Variable(temp.clone()),
                                                            sample_codearea(),
                                                        ),
                                                    )
                                                    .unwrap(),
                                                ),
                                                sample_codearea(),
                                            ),
                                            ASTNode::new(
                                                Statement::VariableAssignment(
                                                    VariableAssignment::<TypedAST>::new(
                                                        nth.clone(),
                                                        ASTNode::new(
                                                            Expression::BinaryOp(Box::new(
                                                                BinaryOp::<TypedAST>::new(
                                                                    BinaryOpType::Subtraction,
                                                                    ASTNode::new(
                                                                        Expression::Variable(
                                                                            nth.clone(),
                                                                        ),
                                                                        sample_codearea(),
                                                                    ),
                                                                    ASTNode::new(
                                                                        Expression::Literal(
                                                                            Literal::S32(1),
                                                                        ),
                                                                        sample_codearea(),
                                                                    ),
                                                                )
                                                                .unwrap(),
                                                            )),
                                                            sample_codearea(),
                                                        ),
                                                    )
                                                    .unwrap(),
                                                ),
                                                sample_codearea(),
                                            ),
                                        ])),
                                        sample_codearea(),
                                    ),
                                    LoopType::While(ASTNode::new(
                                        Expression::BinaryOp(Box::new(
                                            BinaryOp::<TypedAST>::new(
                                                BinaryOpType::Greater,
                                                ASTNode::new(
                                                    Expression::Variable(nth.clone()),
                                                    sample_codearea(),
                                                ),
                                                ASTNode::new(
                                                    Expression::Literal(Literal::S32(
                                                        1, //The fibonacci number of 1 is 1
                                                    )),
                                                    sample_codearea(),
                                                ),
                                            )
                                            .unwrap(),
                                        )),
                                        sample_codearea(),
                                    )),
                                ),
                            ))),
                            sample_codearea(),
                        ),
                        ASTNode::new(
                            Statement::Return(Return::new(Some(ASTNode::new(
                                Expression::Variable(current.clone()),
                                sample_codearea(),
                            )))),
                            sample_codearea(),
                        ),
                    ])),
                    sample_codearea(),
                ),
                Visibility::Public,
            ),
            sample_codearea(),
        )])
    }

    #[test]
    fn fibonacci_untyped() {
        // The how manyth fibonacci number we want
        let nth = Rc::new(VariableSymbol::<UntypedAST>::new(
            "nth".to_string(),
            "s32".to_string(),
        ));
        let current = Rc::new(VariableSymbol::new(
            "current".to_string(),
            "s32".to_string(),
        ));
        let previous = Rc::new(VariableSymbol::new(
            "previous".to_string(),
            "s32".to_string(),
        ));
        let temp = Rc::new(VariableSymbol::new("temp".to_string(), "s32".to_string()));

        let fibonacci = Rc::new(FunctionSymbol::new(
            "fibonacci".to_string(),
            Some("s32".to_string()),
            vec![nth.clone()],
        ));
        let ast = functions_into_ast(vec![ASTNode::new(
            Function::new(
                fibonacci.clone(),
                ASTNode::new(
                    Statement::Codeblock(CodeBlock::new(vec![
                        ASTNode::new(
                            Statement::VariableDeclaration(VariableDeclaration::<UntypedAST>::new(
                                current.clone(),
                                ASTNode::new(
                                    Expression::Literal("1".to_string()),
                                    sample_codearea(),
                                ),
                            )),
                            sample_codearea(),
                        ),
                        ASTNode::new(
                            Statement::VariableDeclaration(VariableDeclaration::<UntypedAST>::new(
                                previous.clone(),
                                ASTNode::new(
                                    Expression::Literal("0".to_string()),
                                    sample_codearea(),
                                ),
                            )),
                            sample_codearea(),
                        ),
                        ASTNode::new(
                            Statement::ControlStructure(Box::new(ControlStructure::Loop(
                                Loop::new(
                                    ASTNode::new(
                                        Statement::Codeblock(CodeBlock::new(vec![
                                            ASTNode::new(
                                                Statement::VariableDeclaration(
                                                    VariableDeclaration::<UntypedAST>::new(
                                                        temp.clone(),
                                                        ASTNode::new(
                                                            Expression::Variable(
                                                                "current".to_string(),
                                                            ),
                                                            sample_codearea(),
                                                        ),
                                                    ),
                                                ),
                                                sample_codearea(),
                                            ),
                                            ASTNode::new(
                                                Statement::VariableAssignment(
                                                    VariableAssignment::<UntypedAST>::new(
                                                        current.name().into(),
                                                        ASTNode::new(
                                                            Expression::BinaryOp(Box::new(
                                                                BinaryOp::<UntypedAST>::new(
                                                                    BinaryOpType::Addition,
                                                                    ASTNode::new(
                                                                        Expression::Variable(
                                                                            "current".to_string(),
                                                                        ),
                                                                        sample_codearea(),
                                                                    ),
                                                                    ASTNode::new(
                                                                        Expression::Variable(
                                                                            "previous".to_string(),
                                                                        ),
                                                                        sample_codearea(),
                                                                    ),
                                                                ),
                                                            )),
                                                            sample_codearea(),
                                                        ),
                                                    ),
                                                ),
                                                sample_codearea(),
                                            ),
                                            ASTNode::new(
                                                Statement::VariableAssignment(
                                                    VariableAssignment::<UntypedAST>::new(
                                                        previous.name().into(),
                                                        ASTNode::new(
                                                            Expression::Variable(
                                                                "temp".to_string(),
                                                            ),
                                                            sample_codearea(),
                                                        ),
                                                    ),
                                                ),
                                                sample_codearea(),
                                            ),
                                            ASTNode::new(
                                                Statement::VariableAssignment(
                                                    VariableAssignment::<UntypedAST>::new(
                                                        nth.name().into(),
                                                        ASTNode::new(
                                                            Expression::BinaryOp(Box::new(
                                                                BinaryOp::<UntypedAST>::new(
                                                                    BinaryOpType::Subtraction,
                                                                    ASTNode::new(
                                                                        Expression::Variable(
                                                                            "nth".to_string(),
                                                                        ),
                                                                        sample_codearea(),
                                                                    ),
                                                                    ASTNode::new(
                                                                        Expression::Literal(
                                                                            "1".to_string(),
                                                                        ),
                                                                        sample_codearea(),
                                                                    ),
                                                                ),
                                                            )),
                                                            sample_codearea(),
                                                        ),
                                                    ),
                                                ),
                                                sample_codearea(),
                                            ),
                                        ])),
                                        sample_codearea(),
                                    ),
                                    LoopType::While(ASTNode::new(
                                        Expression::BinaryOp(Box::new(
                                            BinaryOp::<UntypedAST>::new(
                                                BinaryOpType::Greater,
                                                ASTNode::new(
                                                    Expression::Variable("nth".to_string()),
                                                    sample_codearea(),
                                                ),
                                                ASTNode::new(
                                                    Expression::Literal(
                                                        "1".to_string(), //The fibonacci number of 1 is 1
                                                    ),
                                                    sample_codearea(),
                                                ),
                                            ),
                                        )),
                                        sample_codearea(),
                                    )),
                                ),
                            ))),
                            sample_codearea(),
                        ),
                        ASTNode::new(
                            Statement::Return(Return::new(Some(ASTNode::new(
                                Expression::Variable("current".to_string()),
                                sample_codearea(),
                            )))),
                            sample_codearea(),
                        ),
                    ])),
                    sample_codearea(),
                ),
                Visibility::Public,
            ),
            sample_codearea(),
        )]);

        let root_traversal_helper = DirectoryTraversalHelper::new_from_ast(&ast);
        let file_traversal_helper = root_traversal_helper.file_by_name("main.waso").unwrap();
        let function_ref = file_traversal_helper.function_by_name("fibonacci").unwrap();

        let root = function_ref.ref_to_implementation();
        let return_statement = root.get_child(3).unwrap();

        let actual = return_statement
            .symbols_available_at()
            .map(|symbol| symbol.1)
            .collect::<Vec<_>>();
        let expected = vec![
            Symbol::Variable(&nth),
            Symbol::Variable(&current),
            Symbol::Variable(&previous),
            Symbol::Function(&fibonacci),
        ];
        assert_eq!(actual.len(), expected.len());
        assert!(expected.iter().all(|val| actual.contains(val)));
    }

    #[test]
    fn multifile_ast_imports_should_work() {
        let main_fn_symbol = Rc::new(FunctionSymbol::<TypedAST>::new(
            "main".to_string(),
            None,
            Vec::new(),
        ));
        let lhs_var = Rc::new(VariableSymbol::new("lhs".to_string(), DataType::S32));
        let rhs_var = Rc::new(VariableSymbol::new("rhs".to_string(), DataType::S32));
        let add_fn_symbol = Rc::new(FunctionSymbol::new(
            "add".to_string(),
            Some(DataType::S32),
            vec![lhs_var.clone(), rhs_var.clone()],
        ));

        let testproject_symbol = Rc::new(ModuleUsageNameSymbol::new("testproject".to_string()));
        let add_function = ASTNode::new(
            Function::new(
                add_fn_symbol.clone(),
                ASTNode::new(
                    Statement::Return(Return::new(Some(ASTNode::new(
                        Expression::BinaryOp(Box::new(
                            BinaryOp::<TypedAST>::new(
                                BinaryOpType::Addition,
                                ASTNode::new(
                                    Expression::Variable(lhs_var.clone()),
                                    CodeArea::new(
                                        CodeLocation::new(2, 1),
                                        CodeLocation::new(2, 4),
                                        CodeFile::new(PathBuf::from("add.waso")),
                                    )
                                    .unwrap(),
                                ),
                                ASTNode::new(
                                    Expression::Variable(rhs_var.clone()),
                                    CodeArea::new(
                                        CodeLocation::new(2, 5),
                                        CodeLocation::new(2, 8),
                                        CodeFile::new(PathBuf::from("add.waso")),
                                    )
                                    .unwrap(),
                                ),
                            )
                            .unwrap(),
                        )),
                        CodeArea::new(
                            CodeLocation::new(2, 1),
                            CodeLocation::new(2, 8),
                            CodeFile::new(PathBuf::from("add.waso")),
                        )
                        .unwrap(),
                    )))),
                    CodeArea::new(
                        CodeLocation::new(1, 0),
                        CodeLocation::new(3, 1),
                        CodeFile::new(PathBuf::from("add.waso")),
                    )
                    .unwrap(),
                ),
                Visibility::Public,
            ),
            CodeArea::new(
                CodeLocation::new(0, 0),
                CodeLocation::new(3, 1),
                CodeFile::new(PathBuf::from("add.waso")),
            )
            .unwrap(),
        );
        let add_file = File::new("add".to_string(), Vec::new(), vec![add_function]);

        let main_function = ASTNode::new(
            Function::new(
                main_fn_symbol.clone(),
                ASTNode::new(
                    Statement::Expression(ASTNode::new(
                        Expression::FunctionCall(
                            FunctionCall::<TypedAST>::new(
                                add_fn_symbol.clone(),
                                vec![
                                    ASTNode::new(
                                        Expression::Literal(Literal::S32(1)),
                                        CodeArea::new(
                                            CodeLocation::new(3, 5),
                                            CodeLocation::new(3, 6),
                                            CodeFile::new(PathBuf::from("main.waso")),
                                        )
                                        .unwrap(),
                                    ),
                                    ASTNode::new(
                                        Expression::Literal(Literal::S32(1)),
                                        CodeArea::new(
                                            CodeLocation::new(3, 8),
                                            CodeLocation::new(3, 9),
                                            CodeFile::new(PathBuf::from("main.waso")),
                                        )
                                        .unwrap(),
                                    ),
                                ],
                            )
                            .unwrap(),
                        ),
                        CodeArea::new(
                            CodeLocation::new(3, 1),
                            CodeLocation::new(3, 10),
                            CodeFile::new(PathBuf::from("main.waso")),
                        )
                        .unwrap(),
                    )),
                    CodeArea::new(
                        CodeLocation::new(2, 0),
                        CodeLocation::new(4, 1),
                        CodeFile::new(PathBuf::from("main.waso")),
                    )
                    .unwrap(),
                ),
                Visibility::Public,
            ),
            CodeArea::new(
                CodeLocation::new(1, 0),
                CodeLocation::new(4, 1),
                CodeFile::new(PathBuf::from("main.waso")),
            )
            .unwrap(),
        );
        let main_file = File::new(
            "main".to_string(),
            vec![ASTNode::new(
                Import::new(ImportRoot::Root, vec![], testproject_symbol.clone()),
                CodeArea::new(
                    CodeLocation::new(0, 0),
                    CodeLocation::new(0, 15),
                    CodeFile::new(PathBuf::from("main.waso")),
                )
                .unwrap(),
            )],
            vec![main_function],
        );

        let ast = AST::new(ASTNode::new(
            Directory::new(
                "src".to_string(),
                Vec::new(),
                vec![
                    ASTNode::new(main_file, PathBuf::from("main")),
                    ASTNode::new(add_file, PathBuf::from("add")),
                ],
            ),
            PathBuf::new(),
        ))
        .unwrap();

        let dth = DirectoryTraversalHelper::new_from_ast(&ast);
        let fth = dth.file_by_name("main").unwrap();
        assert_eq!(
            vec![
                Symbol::Function(&main_fn_symbol),
                Symbol::Function(&add_fn_symbol),
                Symbol::ModuleUsageName(&testproject_symbol)
            ],
            fth.symbols().map(|symbol| symbol.1).collect::<Vec<_>>()
        );
        assert_eq!(0, dth.len_subdirectories());
        assert_eq!(2, dth.len_files());
        assert_eq!(0, dth.subdirectories_iterator().count());
        assert_eq!(2, dth.files_iterator().count());
        assert_ne!(
            dth.index_file(0).unwrap().inner(),
            dth.index_file(1).unwrap().inner()
        );
        assert_eq!(2, dth.inner().files().len())
    }

    #[test]
    fn unresolved_import_should_fail() {
        let file = ASTNode::new(
            File::<TypedAST>::new(
                "main".to_string(),
                vec![ASTNode::new(
                    Import::new(
                        ImportRoot::Root,
                        vec!["nonexistent".to_string()],
                        Rc::new(ModuleUsageNameSymbol::new("testproject".to_string())),
                    ),
                    CodeArea::new(
                        CodeLocation::new(0, 0),
                        CodeLocation::new(0, 10),
                        CodeFile::new(PathBuf::from("main.waso")),
                    )
                    .unwrap(),
                )],
                Vec::new(),
            ),
            PathBuf::from("main.waso"),
        );
        let directory = ASTNode::new(
            Directory::new("src".to_string(), Vec::new(), vec![file]),
            PathBuf::new(),
        );
        let ast = AST::new(directory);
        let unresolved = ast.unwrap_err();
        let imports = unresolved.unresolved_imports();
        assert_eq!(1, imports.len())
    }

    #[test]
    fn create_function_call_untyped() {
        let name = "test".to_string();
        let arg = ASTNode::new(
            Expression::<UntypedAST>::Literal("10".to_string()),
            sample_codearea(),
        );
        let call = FunctionCall::<UntypedAST>::new(name, vec![arg]);
        assert_eq!("test", call.function());
        assert_eq!(1, call.args().len());
    }

    #[test]
    fn create_function_call_typed_wrong_args() {
        let symbol = Rc::new(FunctionSymbol::new(
            "test".to_string(),
            None,
            vec![Rc::new(VariableSymbol::new(
                "test1".to_string(),
                DataType::Bool,
            ))],
        ));
        let arg = ASTNode::new(
            Expression::<TypedAST>::Literal(Literal::S32(10)),
            sample_codearea(),
        );
        let call = FunctionCall::<TypedAST>::new(symbol.clone(), vec![arg]);
        assert_eq!(None, call);

        let call_empty = FunctionCall::<TypedAST>::new(symbol, Vec::new());
        assert_eq!(None, call_empty)
    }

    #[test]
    fn create_function_call_typed() {
        let symbol = Rc::new(FunctionSymbol::new(
            "test".to_string(),
            None,
            vec![Rc::new(VariableSymbol::new(
                "test1".to_string(),
                DataType::Bool,
            ))],
        ));
        let arg = ASTNode::new(
            Expression::<TypedAST>::Literal(Literal::Bool(true)),
            sample_codearea(),
        );
        let call = FunctionCall::<TypedAST>::new(symbol.clone(), vec![arg]);
        assert_eq!(None, call.as_ref().unwrap().function().return_type());
        assert_eq!("test", call.as_ref().unwrap().function().name());

        let arg2 = ASTNode::new(
            Expression::<TypedAST>::Literal(Literal::Bool(true)),
            sample_codearea(),
        );
        let call2 = FunctionCall::<TypedAST>::new(symbol.clone(), vec![arg2]);
<<<<<<< HEAD
        assert!(call.semantic_equals(&call2));
=======
        assert!(call.semantic_eq(&call2));
>>>>>>> a8a20f91
    }
}

#[cfg(test)]
// Stuff that is needed in tests in the entire crate
pub(crate) mod test_shared {
    use crate::directory::Directory;
    use crate::expression::{Expression, Literal};
    use crate::file::File;
<<<<<<< HEAD
    use crate::statement::{VariableAssignment, VariableDeclaration};
=======
    use crate::statement::VariableAssignment;
>>>>>>> a8a20f91
    use crate::symbol::VariableSymbol;
    use crate::top_level::Function;
    use crate::{AST, ASTNode, ASTType, TypedAST};
    use shared::code_file::CodeFile;
    use shared::code_reference::{CodeArea, CodeLocation};
    use std::path::PathBuf;
    use std::rc::Rc;

    pub(crate) fn sample_codearea() -> CodeArea {
        CodeArea::new(
            CodeLocation::new(0, 0),
            CodeLocation::new(0, 10),
            CodeFile::new(PathBuf::from("test/test")),
        )
        .unwrap()
    }

    pub(crate) fn basic_test_variable(
        symbol: Rc<VariableSymbol<TypedAST>>,
    ) -> Option<VariableDeclaration<TypedAST>> {
        VariableDeclaration::<TypedAST>::new(
            symbol,
            ASTNode::new(Expression::Literal(Literal::F64(14.0)), sample_codearea()),
        )
    }

    pub(crate) fn functions_into_ast<Type: ASTType>(
        functions: Vec<ASTNode<Function<Type>>>,
    ) -> AST<Type> {
        let mut src_path = PathBuf::new();
        src_path.push("src");
        let mut main_path = src_path.clone();
        main_path.push("main.waso");
        AST::new(ASTNode::new(
            Directory::new(
                "src".to_string(),
                Vec::new(),
                vec![ASTNode::new(
                    File::new("main.waso".to_string(), Vec::new(), functions),
                    main_path,
                )],
            ),
            PathBuf::new(),
        ))
        .unwrap()
    }
}<|MERGE_RESOLUTION|>--- conflicted
+++ resolved
@@ -47,28 +47,16 @@
 /// The only exception are symbols, where it is required that the same are used.
 ///
 /// Its primary intended use case it for tests, but it may find application elsewhere
-<<<<<<< HEAD
-pub trait SemanticEquality {
-    ///  The equality method.
-    /// For more information, refer to the trait documentation
-    fn semantic_equals(&self, other: &Self) -> bool;
-=======
 pub trait SemanticEq {
     ///  The equality method.
     /// For more information, refer to the trait documentation
     fn semantic_eq(&self, other: &Self) -> bool;
->>>>>>> a8a20f91
 }
 
 // SemanticEquality for common containers of types implementing SemanticEquality
 
-<<<<<<< HEAD
-impl<T: SemanticEquality> SemanticEquality for [T] {
-    fn semantic_equals(&self, other: &Self) -> bool {
-=======
 impl<T: SemanticEq> SemanticEq for [T] {
     fn semantic_eq(&self, other: &Self) -> bool {
->>>>>>> a8a20f91
         self.len() == other.len()
             && self
                 .iter()
@@ -90,8 +78,6 @@
     }
 }
 
-<<<<<<< HEAD
-=======
 // Required for ASTType
 impl SemanticEq for str {
     fn semantic_eq(&self, other: &Self) -> bool {
@@ -117,7 +103,6 @@
     }
 }
 
->>>>>>> a8a20f91
 /// An AST
 ///
 /// An AST consists of many projects, all of which are linked together by dependencies
@@ -130,11 +115,7 @@
 ///
 /// The root-level element is supposed to contain the individual projects
 /// All imports in this must be valid
-<<<<<<< HEAD
-#[derive(Debug)]
-=======
 #[derive(Debug, PartialEq)]
->>>>>>> a8a20f91
 pub struct AST<Type: ASTType> {
     // The root directory (e.g.: src)
     inner: ASTNode<Directory<Type>, PathBuf>,
@@ -172,7 +153,6 @@
             .filter(|(import, path)| !self.check_import(import, path))
             .map(|(import, _)| *import)
             .collect()
-<<<<<<< HEAD
     }
 
     fn list_imports(&self) -> Vec<(&ASTNode<Import>, &Directory<Type>)> {
@@ -182,17 +162,6 @@
         imports
     }
 
-=======
-    }
-
-    fn list_imports(&self) -> Vec<(&ASTNode<Import>, &Directory<Type>)> {
-        let mut imports = Vec::new();
-        self.deref()
-            .traverse_imports(&mut |import, path| imports.push((import, path)));
-        imports
-    }
-
->>>>>>> a8a20f91
     /// Checks a specifiec import for validity. source_dir is where the import is from
     fn check_import(&self, to_check: &Import, source_dir: &Directory<Type>) -> bool {
         let check_origin = match to_check.root() {
@@ -221,11 +190,8 @@
 /// generic. The second generic decides what is used to store positional information.
 /// # Equality
 /// Two different ASTNodes are never equal.
-<<<<<<< HEAD
-/// Use semantic_equals from [`SemanticEquality`] to check semantics only
-=======
+/// 
 /// Use semantic_equals from [`SemanticEq`] to check semantics only
->>>>>>> a8a20f91
 
 #[derive(Debug)]
 pub struct ASTNode<T: Debug, Position = CodeArea> {
@@ -281,15 +247,7 @@
     }
 }
 
-<<<<<<< HEAD
-impl<T: Debug + PartialEq> Hash for ASTNode<T> {
-    fn hash<H: Hasher>(&self, state: &mut H) {
-        self.id.hash(state)
-    }
-}
-=======
 impl<T: Debug + PartialEq, Position> Eq for ASTNode<T, Position> {}
->>>>>>> a8a20f91
 
 /// This compares two values
 /// This is useful for returning with the ? operator if values are not equal
@@ -312,15 +270,9 @@
 ///  This decided what type the ast is.
 pub trait ASTType: Sized + PartialEq + 'static + Debug {
     type LiteralType: PartialEq + Debug;
-<<<<<<< HEAD
-    type GeneralDataType: Eq + PartialEq + Debug + Clone;
-    type FunctionCallSymbol: Debug + PartialEq;
-    type VariableUse: Debug + PartialEq + Clone;
-=======
     type GeneralDataType: Eq + PartialEq + Debug + Clone + SemanticEq;
     type FunctionCallSymbol: Debug + PartialEq + SemanticEq;
     type VariableUse: Debug + PartialEq + Clone + SemanticEq;
->>>>>>> a8a20f91
 }
 
 ///  This is an ast type
@@ -355,10 +307,7 @@
     use crate::file::File;
     use crate::statement::{
         CodeBlock, ControlStructure, Loop, LoopType, Return, Statement, VariableAssignment,
-<<<<<<< HEAD
         VariableDeclaration,
-=======
->>>>>>> a8a20f91
     };
     use crate::symbol::{FunctionSymbol, ModuleUsageNameSymbol, Symbol, VariableSymbol};
     use crate::test_shared::{basic_test_variable, functions_into_ast, sample_codearea};
@@ -366,11 +315,7 @@
     use crate::traversal::directory_traversal::DirectoryTraversalHelper;
     use crate::traversal::statement_traversal::StatementTraversalHelper;
     use crate::visibility::Visibility;
-<<<<<<< HEAD
-    use crate::{AST, ASTNode, SemanticEquality, TypedAST, UntypedAST};
-=======
     use crate::{AST, ASTNode, SemanticEq, TypedAST, UntypedAST};
->>>>>>> a8a20f91
     use shared::code_file::CodeFile;
     use shared::code_reference::{CodeArea, CodeLocation};
     use std::path::PathBuf;
@@ -583,13 +528,8 @@
         assert!(ast2.semantic_eq(&ast2));
 
         let empty = functions_into_ast(Vec::new());
-<<<<<<< HEAD
-        assert!(!ast1.semantic_equals(&empty));
-        assert!(!empty.semantic_equals(&ast1));
-=======
         assert!(!ast1.semantic_eq(&empty));
         assert!(!empty.semantic_eq(&ast1));
->>>>>>> a8a20f91
     }
 
     fn create_fibonacci_typed(
@@ -1220,11 +1160,7 @@
             sample_codearea(),
         );
         let call2 = FunctionCall::<TypedAST>::new(symbol.clone(), vec![arg2]);
-<<<<<<< HEAD
-        assert!(call.semantic_equals(&call2));
-=======
         assert!(call.semantic_eq(&call2));
->>>>>>> a8a20f91
     }
 }
 
@@ -1234,11 +1170,7 @@
     use crate::directory::Directory;
     use crate::expression::{Expression, Literal};
     use crate::file::File;
-<<<<<<< HEAD
     use crate::statement::{VariableAssignment, VariableDeclaration};
-=======
-    use crate::statement::VariableAssignment;
->>>>>>> a8a20f91
     use crate::symbol::VariableSymbol;
     use crate::top_level::Function;
     use crate::{AST, ASTNode, ASTType, TypedAST};
