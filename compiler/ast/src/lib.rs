//! This is the Abstract syntax tree, the interface between the parser and the codegen
//! It consists of five "levels", from highest to lowest:
//! 1. Directories
//! 2. Files
//! 3. Functions
//! 4. Statements
//! 5. Expressions
//!
//! Each level can contain instances of the level below it and its own level.
//!
//! In addition to these main types, there are also four traversial helpers:
//! DirectoryTraversalHelper, FileTraversalHelper, FunctionTraversalHelper, StatementTraversalHelper
//! They both contain references to an instance of Directory, File, Function or Statement and allow to list all
//! symbols available to it.
//!
//! For more information on how to use this, refer to the tests in this file.
//! Note that unlike in the tests, ASTs are not supposed to be hardcoded

use crate::data_type::DataType;
use crate::directory::Directory;
use crate::expression::Literal;
use crate::id::Id;
use crate::symbol::{FunctionSymbol, VariableSymbol};
<<<<<<< HEAD
use crate::top_level::{Import, ImportRoot};
use shared::code_reference::CodeArea;
use std::fmt::Debug;
use std::hash::{Hash, Hasher};
use std::ops::{Deref, DerefMut};
use std::path::PathBuf;
=======
use crate::top_level::{Function, TopLevelElement};
use shared::code_reference::CodeArea;
use std::fmt::Debug;
use std::ops::{Deref, DerefMut};
>>>>>>> a374974e
use std::rc::Rc;

pub mod block;
pub mod data_type;
pub mod directory;
pub mod expression;
<<<<<<< HEAD
pub mod file;
=======
>>>>>>> a374974e
pub mod id;
pub mod statement;
pub mod symbol;
pub mod top_level;
pub mod traversal;
mod visibility;

/** Comparing semantics only.

More precisely, this checks if two language constructs have the same meaning
while disregarding identifiers such as ids and positional information.
The only exception are symbols, where it is required that the same are used.
*/
// Its primary intended use case it for tests, but it may find application elsewhere
pub trait SemanticEquality {
    /** The equality method. <br>
    For more information, refer to the trait documentation
    */
    fn semantic_equals(&self, other: &Self) -> bool;
}

// SemanticEquality for common containers of types implementing SemanticEquality
impl<T: SemanticEquality> SemanticEquality for [T] {
    fn semantic_equals(&self, other: &Self) -> bool {
        self.len() == other.len()
            && self
                .iter()
                .zip(other.iter())
                .all(|(self_statement, other_statement)| {
                    self_statement.semantic_equals(other_statement)
                })
    }
}

impl<T: SemanticEquality> SemanticEquality for Option<T> {
    fn semantic_equals(&self, other: &Self) -> bool {
        // Check if both are some and compare then
        // Or both are none
        self.as_ref()
            .zip(other.as_ref())
            .map(|(a, b)| a.semantic_equals(b))
            .unwrap_or(self.is_none() && other.is_none())
    }
}

<<<<<<< HEAD
/** An AST
## Type
The type decides if it will be untyped or typed
## Root
The root-level element is supposed to be the directory containing the source code (e.g.: src)

All imports in this must be valid
*/
#[derive(Debug)]
pub struct AST<Type: ASTType> {
    // The root directory (e.g.: src)
    inner: ASTNode<Directory<Type>, PathBuf>,
}

/// See [`AST::new`]
#[derive(Debug)]
pub struct UnresolvedImports<Type: ASTType> {
    // This includes import errors
    pub(crate) ast: AST<Type>,
}

impl<Type: ASTType> UnresolvedImports<Type> {
    pub fn unresolved_imports(&self) -> Vec<&ASTNode<Import>> {
        self.ast.unresolved_imports()
    }
}

impl<Type: ASTType> AST<Type> {
    /** Creates a new instance of AST
    
    Returns Err if unresolved imports are contained. The problematic imports will be contained in the error
    */
    // Lifetime issues prevent the imports from being returned directly
    pub fn new(inner: ASTNode<Directory<Type>, PathBuf>) -> Result<Self, UnresolvedImports<Type>> {
        let ast = Self { inner };
        if ast.unresolved_imports().is_empty() {
            return Ok(ast);
        }
        Err(UnresolvedImports { ast })
    }

    fn unresolved_imports(&self) -> Vec<&ASTNode<Import>> {
        self.list_imports()
            .iter()
            .filter(|(import, path)| !self.check_import(import, path))
            .map(|(import, _)| *import)
            .collect()
    }

    fn list_imports(&self) -> Vec<(&ASTNode<Import>, &Directory<Type>)> {
        let mut imports = Vec::new();
        self.deref()
            .traverse_imports(&mut |import, path| imports.push((import, path)));
        imports
    }

    /** Checks a specifiec import for validity. source_dir is where the import is from
     */
    fn check_import(&self, to_check: &Import, source_dir: &Directory<Type>) -> bool {
        let check_origin = match to_check.root() {
            ImportRoot::CurrentDirectory => source_dir,
            ImportRoot::ProjectRoot => &self.inner.inner,
        };
        check_origin.get_symbol_for_path(to_check.path()).is_some()
=======
#[derive(Debug)]
pub struct AST<Type: ASTType> {
    inner: Vec<ASTNode<TopLevelElement<Type>>>,
}

impl<Type: ASTType> AST<Type> {
    pub fn new(inner: Vec<ASTNode<TopLevelElement<Type>>>) -> Self {
        Self { inner }
    }

    pub fn functions(&self) -> impl Iterator<Item = &Function<Type>> {
        #[allow(irrefutable_let_patterns)]
        // This only temporarily matches for everything, more TopLevelElements to come
        self.inner.iter().filter_map(|element| {
            if let TopLevelElement::Function(func) = element.deref() {
                Some(func)
            } else {
                None
            }
        })
>>>>>>> a374974e
    }
}

impl<Type: ASTType> Deref for AST<Type> {
<<<<<<< HEAD
    type Target = ASTNode<Directory<Type>, PathBuf>;
=======
    type Target = [ASTNode<TopLevelElement<Type>>];

    fn deref(&self) -> &Self::Target {
        &self.inner
    }
}

impl<Type: ASTType> SemanticEquality for AST<Type> {
    fn semantic_equals(&self, other: &Self) -> bool {
        self.inner.semantic_equals(&other.inner)
    }
}

/** This represents an AST Type and its location. Which type of AST node this is depends on its first
generic. The second generic decides what is used to store positional information.
# Equality
Two different ExpressionNodes are never equal.
Use semantic_equals from [`SemanticEquality`] to check semantics only
*/

#[derive(Debug, PartialEq)]
pub struct ASTNode<T: Debug + PartialEq, Position = CodeArea> {
    id: Id,
    inner: T,
    position: Position,
}

impl<T: Debug + PartialEq, Position> ASTNode<T, Position> {
    pub fn new(inner: T, position: Position) -> Self {
        Self {
            inner,
            id: Id::new(),
            position,
        }
    }

    pub fn position(&self) -> &Position {
        &self.position
    }
}

impl<T: Debug + PartialEq, Position> Deref for ASTNode<T, Position> {
    type Target = T;
>>>>>>> a374974e

    fn deref(&self) -> &Self::Target {
        &self.inner
    }
}

<<<<<<< HEAD
impl<Type: ASTType> SemanticEquality for AST<Type> {
    fn semantic_equals(&self, other: &Self) -> bool {
        self.inner.semantic_equals(&other.inner)
    }
}

/** This represents an AST Type and its location. Which type of AST node this is depends on its first
generic. The second generic decides what is used to store positional information.
# Equality
Two different ASTNodes are never equal.
Use semantic_equals from [`SemanticEquality`] to check semantics only
*/

#[derive(Debug, PartialEq)]
pub struct ASTNode<T: Debug + PartialEq, Position = CodeArea> {
    id: Id,
    inner: T,
    position: Position,
}

impl<T: Debug + PartialEq, Position> ASTNode<T, Position> {
    pub fn new(inner: T, position: Position) -> Self {
        Self {
            inner,
            id: Id::new(),
            position,
        }
    }

    pub fn position(&self) -> &Position {
        &self.position
    }
}

impl<T: Debug + PartialEq, Position> Deref for ASTNode<T, Position> {
    type Target = T;

    fn deref(&self) -> &Self::Target {
        &self.inner
    }
}

=======
>>>>>>> a374974e
impl<T: Debug + PartialEq, Position> DerefMut for ASTNode<T, Position> {
    fn deref_mut(&mut self) -> &mut Self::Target {
        &mut self.inner
    }
}

impl<T: SemanticEquality + Debug + PartialEq, Position> SemanticEquality for ASTNode<T, Position> {
    fn semantic_equals(&self, other: &Self) -> bool {
        self.inner.semantic_equals(&other.inner)
    }
}

<<<<<<< HEAD
impl<T: Debug + PartialEq> Hash for ASTNode<T> {
    fn hash<H: Hasher>(&self, state: &mut H) {
        self.id.hash(state)
    }
}

=======
>>>>>>> a374974e
/** This compares two values
This is useful for returning with the ? operator if values are not equal
@params
left, right: The values to compare
@return
None if not equal
Some if equal
*/
fn eq_return_option<T: PartialEq>(left: T, right: T) -> Option<()> {
    if left == right {
        return Some(());
    }
    None
}

/** This decided what type the ast is.
*/
pub trait ASTType: Sized + PartialEq + 'static + Debug {
    type LiteralType: PartialEq + Debug;

    type GeneralDataType: Eq + PartialEq + Debug + Clone;
    type FunctionCallSymbol: Debug + PartialEq;
    type VariableUse: Debug + PartialEq;
}

/** This is an ast type
ASTs with this type include concrete data types
*/
#[derive(Clone, PartialEq, Debug)]
pub struct TypedAST {}

impl ASTType for TypedAST {
    type LiteralType = Literal;
    type GeneralDataType = DataType;
    type FunctionCallSymbol = Rc<FunctionSymbol<TypedAST>>;
    type VariableUse = Rc<VariableSymbol<TypedAST>>;
}

/** This is an ast type
ASTs with this type carry the data type used in a string and perform no validation on it
*/
#[derive(Clone, PartialEq, Debug)]
pub struct UntypedAST {}

impl ASTType for UntypedAST {
    type LiteralType = String;
    type GeneralDataType = String;
    type FunctionCallSymbol = String;
    type VariableUse = String;
}

#[cfg(test)]
mod tests {
    use crate::block::{CodeBlock, FunctionBlock};
    use crate::data_type::DataType;
    use crate::directory::Directory;
    use crate::expression::{BinaryOp, BinaryOpType, Expression, Literal};
    use crate::file::File;
    use crate::statement::{
        ControlStructure, Loop, LoopType, Return, Statement, VariableAssignment,
    };
<<<<<<< HEAD
    use crate::symbol::{FunctionCall, FunctionSymbol, Symbol, VariableSymbol};
    use crate::test_shared::{basic_test_variable, functions_into_ast, sample_codearea};
    use crate::top_level::{Function, Import, ImportRoot};
    use crate::traversal::directory_traversal::DirectoryTraversalHelper;
    use crate::traversal::statement_traversal::StatementTraversalHelper;
    use crate::visibility::Visibility;
    use crate::{AST, ASTNode, SemanticEquality, TypedAST, UntypedAST};
    use shared::code_file::CodeFile;
    use shared::code_reference::{CodeArea, CodeLocation};
    use std::path::PathBuf;
=======
    use crate::symbol::{FunctionSymbol, Symbol, VariableSymbol};
    use crate::test_shared::{basic_test_variable, sample_codearea};
    use crate::top_level::{Function, TopLevelElement};
    use crate::traversal::function_traversal::FunctionTraversalHelper;
    use crate::traversal::statement_traversal::StatementTraversalHelper;
    use crate::{AST, ASTNode, SemanticEquality, TypedAST, UntypedAST};
>>>>>>> a374974e
    use std::rc::Rc;

    #[test]
    fn ast() {
        let symbol = Rc::new(VariableSymbol::new("test".to_string(), DataType::F32));
        let statement = ASTNode::new(
            Statement::VariableDeclaration(basic_test_variable(symbol.clone()).unwrap()),
            sample_codearea(),
        );

        assert_eq!(
            Some(Symbol::Variable(&symbol)),
            statement.get_direct_symbol()
        );

        let function = Function::new(
            Rc::new(FunctionSymbol::new("test".to_string(), None, Vec::new())),
            ASTNode::new(
                Statement::Codeblock(CodeBlock::new(vec![statement])),
                sample_codearea(),
            ),
<<<<<<< HEAD
            Visibility::Public,
        );

        let ast = functions_into_ast(vec![ASTNode::new(function, sample_codearea())]);
=======
        );

        let ast = AST::new(vec![ASTNode::new(
            TopLevelElement::Function(function),
            sample_codearea(),
        )]);
>>>>>>> a374974e

        let root_traversal_helper = DirectoryTraversalHelper::new_from_ast(&ast);
        let file_traversal_helper = root_traversal_helper.file_by_name("main.waso").unwrap();
        let function_ref = file_traversal_helper.function_by_name("test").unwrap();

        let root = StatementTraversalHelper::new_root(&function_ref);
        let statement_ref = root.index(0);
        assert_eq!(
            vec![Symbol::Function(function_ref.inner().declaration())],
            statement_ref
                .symbols_available_at()
                .unwrap()
                .collect::<Vec<_>>()
        );
    }

    #[test]
    fn ast_2() {
        let symbol = Rc::new(VariableSymbol::new("test".to_string(), DataType::F32));

        let symbol2 = Rc::new(VariableSymbol::new("test2".to_string(), DataType::Bool));
        let statement = ASTNode::new(
            Statement::Codeblock(CodeBlock::new(vec![
                ASTNode::new(
                    Statement::VariableDeclaration(
                        VariableAssignment::<TypedAST>::new(
                            symbol.clone(),
                            ASTNode::new(
                                Expression::Literal(Literal::F32(10.0)),
                                sample_codearea(),
                            ),
                        )
                        .unwrap(),
                    ),
                    sample_codearea(),
<<<<<<< HEAD
                ),
                ASTNode::new(
                    Statement::ControlStructure(Box::new(ControlStructure::Loop(Loop::new(
                        ASTNode::new(
                            Statement::VariableDeclaration(
                                VariableAssignment::<TypedAST>::new(
                                    symbol2.clone(),
                                    ASTNode::new(
                                        Expression::Literal(Literal::Bool(true)),
                                        sample_codearea(),
                                    ),
                                )
                                .unwrap(),
                            ),
                            sample_codearea(),
                        ),
                        LoopType::Infinite,
                    )))),
                    sample_codearea(),
                ),
=======
                ),
                ASTNode::new(
                    Statement::ControlStructure(Box::new(ControlStructure::Loop(Loop::new(
                        ASTNode::new(
                            Statement::VariableDeclaration(
                                VariableAssignment::<TypedAST>::new(
                                    symbol2.clone(),
                                    ASTNode::new(
                                        Expression::Literal(Literal::Bool(true)),
                                        sample_codearea(),
                                    ),
                                )
                                .unwrap(),
                            ),
                            sample_codearea(),
                        ),
                        LoopType::Infinite,
                    )))),
                    sample_codearea(),
                ),
>>>>>>> a374974e
            ])),
            sample_codearea(),
        );

        let function = Function::new(
            Rc::new(FunctionSymbol::new("test".to_string(), None, Vec::new())),
            statement,
            Visibility::Public,
        );

<<<<<<< HEAD
        let ast = functions_into_ast(vec![ASTNode::new(function, sample_codearea())]);
=======
        let ast = AST::new(vec![ASTNode::new(
            TopLevelElement::Function(function),
            sample_codearea(),
        )]);
>>>>>>> a374974e

        let root_traversal_helper = DirectoryTraversalHelper::new_from_ast(&ast);
        let file_traversal_helper = root_traversal_helper.file_by_name("main.waso").unwrap();
        let function_ref = file_traversal_helper.function_by_name("test").unwrap();

        let root = StatementTraversalHelper::new_root(&function_ref);
        let loop_statement = root.index(1);

        assert_eq!(
            vec![Symbol::Variable(&symbol2)],
            loop_statement.symbols_defined_directly_in()
        );
        let statement_ref = loop_statement.index(0);

        let actual = statement_ref
            .symbols_available_at()
            .unwrap()
            .collect::<Vec<_>>();
        let expected = vec![
            Symbol::Variable(&symbol),
            Symbol::Function(function_ref.inner().declaration()),
        ];
        assert_eq!(actual.len(), expected.len());
        assert!(expected.iter().all(|val| actual.contains(val)));

        let actual = statement_ref
            .symbols_available_after()
            .unwrap()
            .collect::<Vec<_>>();
        let expected = vec![
            Symbol::Variable(&symbol),
            Symbol::Function(function_ref.inner().declaration()),
            Symbol::Variable(&symbol2),
        ];
        assert_eq!(actual.len(), expected.len());
        assert!(expected.iter().all(|val| actual.contains(val)));
    }

    #[test]
    fn fibonacci_typed() {
        // The how manyth fibonacci number we want

        let (nth, current, previous, temp, fibonacci) = create_fibonacci_typed_symbols();
        let ast = create_fibonacci_typed(&nth, &current, &previous, &temp, &fibonacci);

        let root_traversal_helper = DirectoryTraversalHelper::new_from_ast(&ast);
        let file_traversal_helper = root_traversal_helper.file_by_name("main.waso").unwrap();
        let function_ref = file_traversal_helper.function_by_name("fibonacci").unwrap();

        let root = function_ref.ref_to_implementation();
        let return_statement = root.index(3);

        let actual = return_statement
            .symbols_available_at()
            .unwrap()
            .collect::<Vec<_>>();
        let expected = vec![
            Symbol::Variable(&nth),
            Symbol::Variable(&current),
            Symbol::Variable(&previous),
            Symbol::Function(&fibonacci),
        ];
        assert_eq!(actual.len(), expected.len());
        assert!(expected.iter().all(|val| actual.contains(val)));
    }

    fn create_fibonacci_typed_symbols() -> (
        Rc<VariableSymbol<TypedAST>>,
        Rc<VariableSymbol<TypedAST>>,
        Rc<VariableSymbol<TypedAST>>,
        Rc<VariableSymbol<TypedAST>>,
        Rc<FunctionSymbol<TypedAST>>,
    ) {
        let nth = Rc::new(VariableSymbol::new("nth".to_string(), DataType::S32));
        let current = Rc::new(VariableSymbol::new("current".to_string(), DataType::S32));
        let previous = Rc::new(VariableSymbol::new("previous".to_string(), DataType::S32));
        let temp = Rc::new(VariableSymbol::new("temp".to_string(), DataType::S32));

        let fibonacci = Rc::new(FunctionSymbol::new(
            "fibonacci".to_string(),
            Some(DataType::S32),
            vec![nth.clone()],
        ));
        (nth, current, previous, temp, fibonacci)
    }

    #[test]
    fn fibonacci_typed_semantic_equals() {
        let (nth, current, previous, temp, fibonacci) = create_fibonacci_typed_symbols();
        let ast1 = create_fibonacci_typed(&nth, &current, &previous, &temp, &fibonacci);
        let ast2 = create_fibonacci_typed(&nth, &current, &previous, &temp, &fibonacci);
        assert!(ast1.semantic_equals(&ast2));
        assert!(ast2.semantic_equals(&ast1));
        // Sanity check: An AST should be semantically equal to itself
        assert!(ast1.semantic_equals(&ast1));
        assert!(ast2.semantic_equals(&ast2));

<<<<<<< HEAD
        let empty = functions_into_ast(Vec::new());
=======
        let empty = AST::new(Vec::new());
>>>>>>> a374974e
        assert!(!ast1.semantic_equals(&empty));
        assert!(!empty.semantic_equals(&ast1));
    }

    fn create_fibonacci_typed(
        nth: &Rc<VariableSymbol<TypedAST>>,
        current: &Rc<VariableSymbol<TypedAST>>,
        previous: &Rc<VariableSymbol<TypedAST>>,
        temp: &Rc<VariableSymbol<TypedAST>>,
        fibonacci: &Rc<FunctionSymbol<TypedAST>>,
    ) -> AST<TypedAST> {
<<<<<<< HEAD
        functions_into_ast(vec![ASTNode::new(
            Function::new(
=======
        AST::new(vec![ASTNode::new(
            TopLevelElement::Function(Function::new(
>>>>>>> a374974e
                fibonacci.clone(),
                ASTNode::new(
                    Statement::Codeblock(CodeBlock::new(vec![
                        ASTNode::new(
                            Statement::VariableDeclaration(
                                VariableAssignment::<TypedAST>::new(
                                    current.clone(),
                                    ASTNode::new(
                                        Expression::Literal(Literal::S32(1)),
                                        sample_codearea(),
                                    ),
                                )
                                .unwrap(),
                            ),
                            sample_codearea(),
                        ),
                        ASTNode::new(
                            Statement::VariableDeclaration(
                                VariableAssignment::<TypedAST>::new(
                                    previous.clone(),
                                    ASTNode::new(
                                        Expression::Literal(Literal::S32(0)),
                                        sample_codearea(),
                                    ),
                                )
                                .unwrap(),
                            ),
                            sample_codearea(),
                        ),
                        ASTNode::new(
                            Statement::ControlStructure(Box::new(ControlStructure::Loop(
                                Loop::new(
                                    ASTNode::new(
                                        Statement::Codeblock(CodeBlock::new(vec![
                                            ASTNode::new(
                                                Statement::VariableDeclaration(
                                                    VariableAssignment::<TypedAST>::new(
                                                        temp.clone(),
                                                        ASTNode::new(
                                                            Expression::Variable(current.clone()),
                                                            sample_codearea(),
                                                        ),
                                                    )
                                                    .unwrap(),
                                                ),
                                                sample_codearea(),
                                            ),
                                            ASTNode::new(
                                                Statement::VariableAssignment(
                                                    VariableAssignment::<TypedAST>::new(
                                                        current.clone(),
                                                        ASTNode::new(
                                                            Expression::BinaryOp(Box::new(
                                                                BinaryOp::<TypedAST>::new(
                                                                    BinaryOpType::Addition,
                                                                    ASTNode::new(
                                                                        Expression::Variable(
                                                                            current.clone(),
                                                                        ),
                                                                        sample_codearea(),
                                                                    ),
                                                                    ASTNode::new(
                                                                        Expression::Variable(
                                                                            previous.clone(),
                                                                        ),
                                                                        sample_codearea(),
                                                                    ),
                                                                )
                                                                .unwrap(),
                                                            )),
                                                            sample_codearea(),
                                                        ),
                                                    )
                                                    .unwrap(),
                                                ),
                                                sample_codearea(),
                                            ),
                                            ASTNode::new(
                                                Statement::VariableAssignment(
                                                    VariableAssignment::<TypedAST>::new(
                                                        previous.clone(),
                                                        ASTNode::new(
                                                            Expression::Variable(temp.clone()),
                                                            sample_codearea(),
                                                        ),
                                                    )
                                                    .unwrap(),
                                                ),
                                                sample_codearea(),
                                            ),
                                            ASTNode::new(
                                                Statement::VariableAssignment(
                                                    VariableAssignment::<TypedAST>::new(
                                                        nth.clone(),
                                                        ASTNode::new(
                                                            Expression::BinaryOp(Box::new(
                                                                BinaryOp::<TypedAST>::new(
                                                                    BinaryOpType::Subtraction,
                                                                    ASTNode::new(
                                                                        Expression::Variable(
                                                                            nth.clone(),
                                                                        ),
                                                                        sample_codearea(),
                                                                    ),
                                                                    ASTNode::new(
                                                                        Expression::Literal(
                                                                            Literal::S32(1),
                                                                        ),
                                                                        sample_codearea(),
                                                                    ),
                                                                )
                                                                .unwrap(),
                                                            )),
                                                            sample_codearea(),
                                                        ),
                                                    )
                                                    .unwrap(),
                                                ),
                                                sample_codearea(),
                                            ),
                                        ])),
                                        sample_codearea(),
                                    ),
                                    LoopType::While(ASTNode::new(
                                        Expression::BinaryOp(Box::new(
                                            BinaryOp::<TypedAST>::new(
                                                BinaryOpType::Greater,
                                                ASTNode::new(
                                                    Expression::Variable(nth.clone()),
                                                    sample_codearea(),
                                                ),
                                                ASTNode::new(
                                                    Expression::Literal(Literal::S32(
                                                        1, //The fibonacci number of 1 is 1
                                                    )),
                                                    sample_codearea(),
                                                ),
                                            )
                                            .unwrap(),
                                        )),
                                        sample_codearea(),
                                    )),
                                ),
                            ))),
                            sample_codearea(),
                        ),
                        ASTNode::new(
                            Statement::Return(Return::new(Some(ASTNode::new(
                                Expression::Variable(current.clone()),
                                sample_codearea(),
                            )))),
                            sample_codearea(),
                        ),
                    ])),
                    sample_codearea(),
                ),
<<<<<<< HEAD
                Visibility::Public,
            ),
=======
            )),
>>>>>>> a374974e
            sample_codearea(),
        )])
    }

    #[test]
    fn fibonacci_untyped() {
        // The how manyth fibonacci number we want
        let nth = Rc::new(VariableSymbol::<UntypedAST>::new(
            "nth".to_string(),
            "s32".to_string(),
        ));
        let current = Rc::new(VariableSymbol::new(
            "current".to_string(),
            "s32".to_string(),
        ));
        let previous = Rc::new(VariableSymbol::new(
            "previous".to_string(),
            "s32".to_string(),
        ));
        let temp = Rc::new(VariableSymbol::new("temp".to_string(), "s32".to_string()));

        let fibonacci = Rc::new(FunctionSymbol::new(
            "fibonacci".to_string(),
            Some("s32".to_string()),
            vec![nth.clone()],
        ));
<<<<<<< HEAD
        let ast = functions_into_ast(vec![ASTNode::new(
            Function::new(
=======
        let ast = AST::new(vec![ASTNode::new(
            TopLevelElement::Function(Function::new(
>>>>>>> a374974e
                fibonacci.clone(),
                ASTNode::new(
                    Statement::Codeblock(CodeBlock::new(vec![
                        ASTNode::new(
                            Statement::VariableDeclaration(VariableAssignment::<UntypedAST>::new(
                                current.clone(),
                                ASTNode::new(
                                    Expression::Literal("1".to_string()),
                                    sample_codearea(),
                                ),
                            )),
                            sample_codearea(),
                        ),
                        ASTNode::new(
                            Statement::VariableDeclaration(VariableAssignment::<UntypedAST>::new(
                                previous.clone(),
                                ASTNode::new(
                                    Expression::Literal("0".to_string()),
                                    sample_codearea(),
                                ),
                            )),
                            sample_codearea(),
                        ),
                        ASTNode::new(
                            Statement::ControlStructure(Box::new(ControlStructure::Loop(
                                Loop::new(
                                    ASTNode::new(
                                        Statement::Codeblock(CodeBlock::new(vec![
                                            ASTNode::new(
                                                Statement::VariableDeclaration(
                                                    VariableAssignment::<UntypedAST>::new(
                                                        temp.clone(),
                                                        ASTNode::new(
                                                            Expression::Variable(
                                                                "current".to_string(),
                                                            ),
                                                            sample_codearea(),
                                                        ),
                                                    ),
                                                ),
                                                sample_codearea(),
                                            ),
                                            ASTNode::new(
                                                Statement::VariableAssignment(
                                                    VariableAssignment::<UntypedAST>::new(
                                                        current.clone(),
                                                        ASTNode::new(
                                                            Expression::BinaryOp(Box::new(
                                                                BinaryOp::<UntypedAST>::new(
                                                                    BinaryOpType::Addition,
                                                                    ASTNode::new(
                                                                        Expression::Variable(
                                                                            "current".to_string(),
                                                                        ),
                                                                        sample_codearea(),
                                                                    ),
                                                                    ASTNode::new(
                                                                        Expression::Variable(
                                                                            "previous".to_string(),
                                                                        ),
                                                                        sample_codearea(),
                                                                    ),
                                                                ),
                                                            )),
                                                            sample_codearea(),
                                                        ),
                                                    ),
                                                ),
                                                sample_codearea(),
                                            ),
                                            ASTNode::new(
                                                Statement::VariableAssignment(
                                                    VariableAssignment::<UntypedAST>::new(
                                                        previous.clone(),
                                                        ASTNode::new(
                                                            Expression::Variable(
                                                                "temp".to_string(),
                                                            ),
                                                            sample_codearea(),
                                                        ),
                                                    ),
                                                ),
                                                sample_codearea(),
                                            ),
                                            ASTNode::new(
                                                Statement::VariableAssignment(
                                                    VariableAssignment::<UntypedAST>::new(
                                                        nth.clone(),
                                                        ASTNode::new(
                                                            Expression::BinaryOp(Box::new(
                                                                BinaryOp::<UntypedAST>::new(
                                                                    BinaryOpType::Subtraction,
                                                                    ASTNode::new(
                                                                        Expression::Variable(
                                                                            "nth".to_string(),
                                                                        ),
                                                                        sample_codearea(),
                                                                    ),
                                                                    ASTNode::new(
                                                                        Expression::Literal(
                                                                            "1".to_string(),
                                                                        ),
                                                                        sample_codearea(),
                                                                    ),
                                                                ),
                                                            )),
                                                            sample_codearea(),
                                                        ),
                                                    ),
                                                ),
                                                sample_codearea(),
                                            ),
                                        ])),
                                        sample_codearea(),
                                    ),
                                    LoopType::While(ASTNode::new(
                                        Expression::BinaryOp(Box::new(
                                            BinaryOp::<UntypedAST>::new(
                                                BinaryOpType::Greater,
                                                ASTNode::new(
                                                    Expression::Variable("nth".to_string()),
                                                    sample_codearea(),
                                                ),
                                                ASTNode::new(
                                                    Expression::Literal(
                                                        "1".to_string(), //The fibonacci number of 1 is 1
                                                    ),
                                                    sample_codearea(),
                                                ),
                                            ),
                                        )),
                                        sample_codearea(),
                                    )),
                                ),
                            ))),
                            sample_codearea(),
                        ),
                        ASTNode::new(
                            Statement::Return(Return::new(Some(ASTNode::new(
                                Expression::Variable("current".to_string()),
                                sample_codearea(),
                            )))),
                            sample_codearea(),
                        ),
                    ])),
                    sample_codearea(),
                ),
<<<<<<< HEAD
                Visibility::Public,
            ),
=======
            )),
>>>>>>> a374974e
            sample_codearea(),
        )]);

        let root_traversal_helper = DirectoryTraversalHelper::new_from_ast(&ast);
        let file_traversal_helper = root_traversal_helper.file_by_name("main.waso").unwrap();
        let function_ref = file_traversal_helper.function_by_name("fibonacci").unwrap();

        let root = function_ref.ref_to_implementation();
        let return_statement = root.index(3);

        let actual = return_statement
            .symbols_available_at()
            .unwrap()
            .collect::<Vec<_>>();
        let expected = vec![
            Symbol::Variable(&nth),
            Symbol::Variable(&current),
            Symbol::Variable(&previous),
            Symbol::Function(&fibonacci),
        ];
        assert_eq!(actual.len(), expected.len());
        assert!(expected.iter().all(|val| actual.contains(val)));
    }
}

#[cfg(test)]
// Stuff that is needed in tests in the entire crate
pub(crate) mod test_shared {
    use crate::expression::{Expression, Literal};
    use crate::statement::VariableAssignment;
    use crate::symbol::VariableSymbol;
    use crate::{ASTNode, TypedAST};
    use shared::code_file::CodeFile;
    use shared::code_reference::{CodeArea, CodeLocation};
    use std::path::PathBuf;
    use std::rc::Rc;

    pub(crate) fn sample_codearea() -> CodeArea {
        CodeArea::new(
            CodeLocation::new(0, 0),
            CodeLocation::new(0, 10),
            CodeFile::new(PathBuf::from("test/test")),
        )
        .unwrap()
    }

<<<<<<< HEAD
    #[test]
    fn multifile_ast_imports_should_work() {
        let main_fn_symbol = Rc::new(FunctionSymbol::<TypedAST>::new(
            "main".to_string(),
            None,
            Vec::new(),
        ));
        let lhs_var = Rc::new(VariableSymbol::new("lhs".to_string(), DataType::S32));
        let rhs_var = Rc::new(VariableSymbol::new("rhs".to_string(), DataType::S32));
        let add_fn_symbol = Rc::new(FunctionSymbol::new(
            "add".to_string(),
            Some(DataType::S32),
            vec![lhs_var.clone(), rhs_var.clone()],
        ));
        let add_function = ASTNode::new(
            Function::new(
                add_fn_symbol.clone(),
                ASTNode::new(
                    Statement::Return(Return::new(Some(ASTNode::new(
                        Expression::BinaryOp(Box::new(
                            BinaryOp::<TypedAST>::new(
                                BinaryOpType::Addition,
                                ASTNode::new(
                                    Expression::Variable(lhs_var.clone()),
                                    CodeArea::new(
                                        CodeLocation::new(2, 1),
                                        CodeLocation::new(2, 4),
                                        CodeFile::new(PathBuf::from("add.waso")),
                                    )
                                    .unwrap(),
                                ),
                                ASTNode::new(
                                    Expression::Variable(rhs_var.clone()),
                                    CodeArea::new(
                                        CodeLocation::new(2, 5),
                                        CodeLocation::new(2, 8),
                                        CodeFile::new(PathBuf::from("add.waso")),
                                    )
                                    .unwrap(),
                                ),
                            )
                            .unwrap(),
                        )),
                        CodeArea::new(
                            CodeLocation::new(2, 1),
                            CodeLocation::new(2, 8),
                            CodeFile::new(PathBuf::from("add.waso")),
                        )
                        .unwrap(),
                    )))),
                    CodeArea::new(
                        CodeLocation::new(1, 0),
                        CodeLocation::new(3, 1),
                        CodeFile::new(PathBuf::from("add.waso")),
                    )
                    .unwrap(),
                ),
                Visibility::Public,
            ),
            CodeArea::new(
                CodeLocation::new(0, 0),
                CodeLocation::new(3, 1),
                CodeFile::new(PathBuf::from("add.waso")),
            )
            .unwrap(),
        );
        let add_file = File::new(
            "add".to_string(),
            Vec::new(),
            FunctionBlock::new(vec![add_function]),
        );

        let main_function = ASTNode::new(
            Function::new(
                main_fn_symbol.clone(),
                ASTNode::new(
                    Statement::Expression(ASTNode::new(
                        Expression::FunctionCall(
                            FunctionCall::<TypedAST>::new(
                                add_fn_symbol.clone(),
                                vec![
                                    ASTNode::new(
                                        Expression::Literal(Literal::S32(1)),
                                        CodeArea::new(
                                            CodeLocation::new(3, 5),
                                            CodeLocation::new(3, 6),
                                            CodeFile::new(PathBuf::from("main.waso")),
                                        )
                                        .unwrap(),
                                    ),
                                    ASTNode::new(
                                        Expression::Literal(Literal::S32(1)),
                                        CodeArea::new(
                                            CodeLocation::new(3, 8),
                                            CodeLocation::new(3, 9),
                                            CodeFile::new(PathBuf::from("main.waso")),
                                        )
                                        .unwrap(),
                                    ),
                                ],
                            )
                            .unwrap(),
                        ),
                        CodeArea::new(
                            CodeLocation::new(3, 1),
                            CodeLocation::new(3, 10),
                            CodeFile::new(PathBuf::from("main.waso")),
                        )
                        .unwrap(),
                    )),
                    CodeArea::new(
                        CodeLocation::new(2, 0),
                        CodeLocation::new(4, 1),
                        CodeFile::new(PathBuf::from("main.waso")),
                    )
                    .unwrap(),
                ),
                Visibility::Public,
            ),
            CodeArea::new(
                CodeLocation::new(1, 0),
                CodeLocation::new(4, 1),
                CodeFile::new(PathBuf::from("main.waso")),
            )
            .unwrap(),
        );
        let main_file = File::new(
            "main".to_string(),
            vec![ASTNode::new(
                Import::new(
                    ImportRoot::ProjectRoot,
                    vec!["add".to_string(), "add".to_string()],
                ),
                CodeArea::new(
                    CodeLocation::new(0, 0),
                    CodeLocation::new(0, 15),
                    CodeFile::new(PathBuf::from("main.waso")),
                )
                .unwrap(),
            )],
            FunctionBlock::new(vec![main_function]),
        );

        let ast = AST::new(ASTNode::new(
            Directory::new(
                "src".to_string(),
                Vec::new(),
                vec![
                    ASTNode::new(main_file, PathBuf::from("main")),
                    ASTNode::new(add_file, PathBuf::from("add")),
                ],
            ),
            PathBuf::new(),
        ))
        .unwrap();

        let dth = DirectoryTraversalHelper::new_from_ast(&ast);
        let fth = dth.file_by_name("main").unwrap();
        assert_eq!(
            vec![Symbol::Function(&add_fn_symbol)],
            fth.symbols().collect::<Vec<_>>()
        );
        assert_eq!(0, dth.len_subdirectories());
        assert_eq!(2, dth.len_files());
        assert_eq!(0, dth.subdirectories_iterator().count());
        assert_eq!(2, dth.files_iterator().count());
        assert_ne!(dth.index_file(0).inner(), dth.index_file(1).inner());
        assert_eq!(2, dth.inner().files().len())
    }

    #[test]
    fn unresolved_import_should_fail() {
        let file = ASTNode::new(
            File::<TypedAST>::new(
                "main".to_string(),
                vec![ASTNode::new(
                    Import::new(ImportRoot::ProjectRoot, vec!["nonexistent".to_string()]),
                    CodeArea::new(
                        CodeLocation::new(0, 0),
                        CodeLocation::new(0, 10),
                        CodeFile::new(PathBuf::from("main.waso")),
                    )
                    .unwrap(),
                )],
                FunctionBlock::new(Vec::new()),
            ),
            PathBuf::from("main.waso"),
        );
        let directory = ASTNode::new(
            Directory::new("src".to_string(), Vec::new(), vec![file]),
            PathBuf::new(),
        );
        let ast = AST::new(directory);
        let unresolved = ast.unwrap_err();
        let imports = unresolved.unresolved_imports();
        assert_eq!(1, imports.len())
    }
}

#[cfg(test)]
// Stuff that is needed in tests in the entire crate
pub(crate) mod test_shared {
    use crate::block::FunctionBlock;
    use crate::directory::Directory;
    use crate::expression::{Expression, Literal};
    use crate::file::File;
    use crate::statement::VariableAssignment;
    use crate::symbol::VariableSymbol;
    use crate::top_level::Function;
    use crate::{AST, ASTNode, ASTType, TypedAST};
    use shared::code_file::CodeFile;
    use shared::code_reference::{CodeArea, CodeLocation};
    use std::path::PathBuf;
    use std::rc::Rc;

    pub(crate) fn sample_codearea() -> CodeArea {
        CodeArea::new(
            CodeLocation::new(0, 0),
            CodeLocation::new(0, 10),
            CodeFile::new(PathBuf::from("test/test")),
        )
        .unwrap()
    }

=======
>>>>>>> a374974e
    pub(crate) fn basic_test_variable(
        symbol: Rc<VariableSymbol<TypedAST>>,
    ) -> Option<VariableAssignment<TypedAST>> {
        VariableAssignment::<TypedAST>::new(
            symbol,
            ASTNode::new(Expression::Literal(Literal::F32(14.0)), sample_codearea()),
        )
<<<<<<< HEAD
    }

    pub(crate) fn functions_into_ast<Type: ASTType>(
        functions: Vec<ASTNode<Function<Type>>>,
    ) -> AST<Type> {
        let mut src_path = PathBuf::new();
        src_path.push("src");
        let mut main_path = src_path.clone();
        main_path.push("main.waso");
        AST::new(ASTNode::new(
            Directory::new(
                "src".to_string(),
                Vec::new(),
                vec![ASTNode::new(
                    File::new(
                        "main.waso".to_string(),
                        Vec::new(),
                        FunctionBlock::new(functions),
                    ),
                    main_path,
                )],
            ),
            PathBuf::new(),
        ))
        .unwrap()
=======
>>>>>>> a374974e
    }
}<|MERGE_RESOLUTION|>--- conflicted
+++ resolved
@@ -21,29 +21,19 @@
 use crate::expression::Literal;
 use crate::id::Id;
 use crate::symbol::{FunctionSymbol, VariableSymbol};
-<<<<<<< HEAD
 use crate::top_level::{Import, ImportRoot};
 use shared::code_reference::CodeArea;
 use std::fmt::Debug;
 use std::hash::{Hash, Hasher};
 use std::ops::{Deref, DerefMut};
 use std::path::PathBuf;
-=======
-use crate::top_level::{Function, TopLevelElement};
-use shared::code_reference::CodeArea;
-use std::fmt::Debug;
-use std::ops::{Deref, DerefMut};
->>>>>>> a374974e
 use std::rc::Rc;
 
 pub mod block;
 pub mod data_type;
 pub mod directory;
 pub mod expression;
-<<<<<<< HEAD
 pub mod file;
-=======
->>>>>>> a374974e
 pub mod id;
 pub mod statement;
 pub mod symbol;
@@ -89,7 +79,6 @@
     }
 }
 
-<<<<<<< HEAD
 /** An AST
 ## Type
 The type decides if it will be untyped or typed
@@ -154,36 +143,11 @@
             ImportRoot::ProjectRoot => &self.inner.inner,
         };
         check_origin.get_symbol_for_path(to_check.path()).is_some()
-=======
-#[derive(Debug)]
-pub struct AST<Type: ASTType> {
-    inner: Vec<ASTNode<TopLevelElement<Type>>>,
-}
-
-impl<Type: ASTType> AST<Type> {
-    pub fn new(inner: Vec<ASTNode<TopLevelElement<Type>>>) -> Self {
-        Self { inner }
-    }
-
-    pub fn functions(&self) -> impl Iterator<Item = &Function<Type>> {
-        #[allow(irrefutable_let_patterns)]
-        // This only temporarily matches for everything, more TopLevelElements to come
-        self.inner.iter().filter_map(|element| {
-            if let TopLevelElement::Function(func) = element.deref() {
-                Some(func)
-            } else {
-                None
-            }
-        })
->>>>>>> a374974e
     }
 }
 
 impl<Type: ASTType> Deref for AST<Type> {
-<<<<<<< HEAD
     type Target = ASTNode<Directory<Type>, PathBuf>;
-=======
-    type Target = [ASTNode<TopLevelElement<Type>>];
 
     fn deref(&self) -> &Self::Target {
         &self.inner
@@ -199,7 +163,7 @@
 /** This represents an AST Type and its location. Which type of AST node this is depends on its first
 generic. The second generic decides what is used to store positional information.
 # Equality
-Two different ExpressionNodes are never equal.
+Two different ASTNodes are never equal.
 Use semantic_equals from [`SemanticEquality`] to check semantics only
 */
 
@@ -226,58 +190,12 @@
 
 impl<T: Debug + PartialEq, Position> Deref for ASTNode<T, Position> {
     type Target = T;
->>>>>>> a374974e
 
     fn deref(&self) -> &Self::Target {
         &self.inner
     }
 }
 
-<<<<<<< HEAD
-impl<Type: ASTType> SemanticEquality for AST<Type> {
-    fn semantic_equals(&self, other: &Self) -> bool {
-        self.inner.semantic_equals(&other.inner)
-    }
-}
-
-/** This represents an AST Type and its location. Which type of AST node this is depends on its first
-generic. The second generic decides what is used to store positional information.
-# Equality
-Two different ASTNodes are never equal.
-Use semantic_equals from [`SemanticEquality`] to check semantics only
-*/
-
-#[derive(Debug, PartialEq)]
-pub struct ASTNode<T: Debug + PartialEq, Position = CodeArea> {
-    id: Id,
-    inner: T,
-    position: Position,
-}
-
-impl<T: Debug + PartialEq, Position> ASTNode<T, Position> {
-    pub fn new(inner: T, position: Position) -> Self {
-        Self {
-            inner,
-            id: Id::new(),
-            position,
-        }
-    }
-
-    pub fn position(&self) -> &Position {
-        &self.position
-    }
-}
-
-impl<T: Debug + PartialEq, Position> Deref for ASTNode<T, Position> {
-    type Target = T;
-
-    fn deref(&self) -> &Self::Target {
-        &self.inner
-    }
-}
-
-=======
->>>>>>> a374974e
 impl<T: Debug + PartialEq, Position> DerefMut for ASTNode<T, Position> {
     fn deref_mut(&mut self) -> &mut Self::Target {
         &mut self.inner
@@ -290,15 +208,12 @@
     }
 }
 
-<<<<<<< HEAD
 impl<T: Debug + PartialEq> Hash for ASTNode<T> {
     fn hash<H: Hasher>(&self, state: &mut H) {
         self.id.hash(state)
     }
 }
 
-=======
->>>>>>> a374974e
 /** This compares two values
 This is useful for returning with the ? operator if values are not equal
 @params
@@ -360,7 +275,6 @@
     use crate::statement::{
         ControlStructure, Loop, LoopType, Return, Statement, VariableAssignment,
     };
-<<<<<<< HEAD
     use crate::symbol::{FunctionCall, FunctionSymbol, Symbol, VariableSymbol};
     use crate::test_shared::{basic_test_variable, functions_into_ast, sample_codearea};
     use crate::top_level::{Function, Import, ImportRoot};
@@ -371,14 +285,6 @@
     use shared::code_file::CodeFile;
     use shared::code_reference::{CodeArea, CodeLocation};
     use std::path::PathBuf;
-=======
-    use crate::symbol::{FunctionSymbol, Symbol, VariableSymbol};
-    use crate::test_shared::{basic_test_variable, sample_codearea};
-    use crate::top_level::{Function, TopLevelElement};
-    use crate::traversal::function_traversal::FunctionTraversalHelper;
-    use crate::traversal::statement_traversal::StatementTraversalHelper;
-    use crate::{AST, ASTNode, SemanticEquality, TypedAST, UntypedAST};
->>>>>>> a374974e
     use std::rc::Rc;
 
     #[test]
@@ -400,19 +306,10 @@
                 Statement::Codeblock(CodeBlock::new(vec![statement])),
                 sample_codearea(),
             ),
-<<<<<<< HEAD
             Visibility::Public,
         );
 
         let ast = functions_into_ast(vec![ASTNode::new(function, sample_codearea())]);
-=======
-        );
-
-        let ast = AST::new(vec![ASTNode::new(
-            TopLevelElement::Function(function),
-            sample_codearea(),
-        )]);
->>>>>>> a374974e
 
         let root_traversal_helper = DirectoryTraversalHelper::new_from_ast(&ast);
         let file_traversal_helper = root_traversal_helper.file_by_name("main.waso").unwrap();
@@ -448,7 +345,6 @@
                         .unwrap(),
                     ),
                     sample_codearea(),
-<<<<<<< HEAD
                 ),
                 ASTNode::new(
                     Statement::ControlStructure(Box::new(ControlStructure::Loop(Loop::new(
@@ -469,28 +365,6 @@
                     )))),
                     sample_codearea(),
                 ),
-=======
-                ),
-                ASTNode::new(
-                    Statement::ControlStructure(Box::new(ControlStructure::Loop(Loop::new(
-                        ASTNode::new(
-                            Statement::VariableDeclaration(
-                                VariableAssignment::<TypedAST>::new(
-                                    symbol2.clone(),
-                                    ASTNode::new(
-                                        Expression::Literal(Literal::Bool(true)),
-                                        sample_codearea(),
-                                    ),
-                                )
-                                .unwrap(),
-                            ),
-                            sample_codearea(),
-                        ),
-                        LoopType::Infinite,
-                    )))),
-                    sample_codearea(),
-                ),
->>>>>>> a374974e
             ])),
             sample_codearea(),
         );
@@ -501,14 +375,7 @@
             Visibility::Public,
         );
 
-<<<<<<< HEAD
         let ast = functions_into_ast(vec![ASTNode::new(function, sample_codearea())]);
-=======
-        let ast = AST::new(vec![ASTNode::new(
-            TopLevelElement::Function(function),
-            sample_codearea(),
-        )]);
->>>>>>> a374974e
 
         let root_traversal_helper = DirectoryTraversalHelper::new_from_ast(&ast);
         let file_traversal_helper = root_traversal_helper.file_by_name("main.waso").unwrap();
@@ -606,11 +473,7 @@
         assert!(ast1.semantic_equals(&ast1));
         assert!(ast2.semantic_equals(&ast2));
 
-<<<<<<< HEAD
         let empty = functions_into_ast(Vec::new());
-=======
-        let empty = AST::new(Vec::new());
->>>>>>> a374974e
         assert!(!ast1.semantic_equals(&empty));
         assert!(!empty.semantic_equals(&ast1));
     }
@@ -622,13 +485,8 @@
         temp: &Rc<VariableSymbol<TypedAST>>,
         fibonacci: &Rc<FunctionSymbol<TypedAST>>,
     ) -> AST<TypedAST> {
-<<<<<<< HEAD
         functions_into_ast(vec![ASTNode::new(
             Function::new(
-=======
-        AST::new(vec![ASTNode::new(
-            TopLevelElement::Function(Function::new(
->>>>>>> a374974e
                 fibonacci.clone(),
                 ASTNode::new(
                     Statement::Codeblock(CodeBlock::new(vec![
@@ -785,12 +643,8 @@
                     ])),
                     sample_codearea(),
                 ),
-<<<<<<< HEAD
                 Visibility::Public,
             ),
-=======
-            )),
->>>>>>> a374974e
             sample_codearea(),
         )])
     }
@@ -817,13 +671,8 @@
             Some("s32".to_string()),
             vec![nth.clone()],
         ));
-<<<<<<< HEAD
         let ast = functions_into_ast(vec![ASTNode::new(
             Function::new(
-=======
-        let ast = AST::new(vec![ASTNode::new(
-            TopLevelElement::Function(Function::new(
->>>>>>> a374974e
                 fibonacci.clone(),
                 ASTNode::new(
                     Statement::Codeblock(CodeBlock::new(vec![
@@ -971,12 +820,8 @@
                     ])),
                     sample_codearea(),
                 ),
-<<<<<<< HEAD
                 Visibility::Public,
             ),
-=======
-            )),
->>>>>>> a374974e
             sample_codearea(),
         )]);
 
@@ -1002,28 +847,6 @@
     }
 }
 
-#[cfg(test)]
-// Stuff that is needed in tests in the entire crate
-pub(crate) mod test_shared {
-    use crate::expression::{Expression, Literal};
-    use crate::statement::VariableAssignment;
-    use crate::symbol::VariableSymbol;
-    use crate::{ASTNode, TypedAST};
-    use shared::code_file::CodeFile;
-    use shared::code_reference::{CodeArea, CodeLocation};
-    use std::path::PathBuf;
-    use std::rc::Rc;
-
-    pub(crate) fn sample_codearea() -> CodeArea {
-        CodeArea::new(
-            CodeLocation::new(0, 0),
-            CodeLocation::new(0, 10),
-            CodeFile::new(PathBuf::from("test/test")),
-        )
-        .unwrap()
-    }
-
-<<<<<<< HEAD
     #[test]
     fn multifile_ast_imports_should_work() {
         let main_fn_symbol = Rc::new(FunctionSymbol::<TypedAST>::new(
@@ -1248,8 +1071,6 @@
         .unwrap()
     }
 
-=======
->>>>>>> a374974e
     pub(crate) fn basic_test_variable(
         symbol: Rc<VariableSymbol<TypedAST>>,
     ) -> Option<VariableAssignment<TypedAST>> {
@@ -1257,7 +1078,6 @@
             symbol,
             ASTNode::new(Expression::Literal(Literal::F32(14.0)), sample_codearea()),
         )
-<<<<<<< HEAD
     }
 
     pub(crate) fn functions_into_ast<Type: ASTType>(
@@ -1283,7 +1103,5 @@
             PathBuf::new(),
         ))
         .unwrap()
-=======
->>>>>>> a374974e
     }
 }