use crate::symbol::{FunctionSymbol, ModuleUsageNameSymbol, Symbol, SymbolTable, VariableSymbol};
use crate::top_level::Function;
use crate::traversal::file_traversal::FileTraversalHelper;
use crate::traversal::statement_traversal::StatementTraversalHelper;
use crate::{ASTNode, ASTType};
use std::fmt::{Debug, Formatter};
use std::rc::Rc;

/// This struct helps with traversing the AST
/// It keeps a reference to the ast and a function.
/// This allows it to be used to keep track of all symbols available in a function
///
/// # Lifetimes
///
/// | Lifetime     | Purpose      |
/// | ------------- | ------------- |
/// | 'a | How long the traversal helper may life |
/// | 'b | How long the underlying data may life |
#[derive(Debug)]
pub struct FunctionTraversalHelper<'a, 'b, Type: ASTType> {
    // The referenced function
    inner: &'b ASTNode<Function<Type>>,
    parent: &'a FileTraversalHelper<'a, 'b, Type>,
}

impl<'a, 'b, Type: ASTType> FunctionTraversalHelper<'a, 'b, Type> {
    pub fn new(
        inner: &'b ASTNode<Function<Type>>,
        root: &'a FileTraversalHelper<'a, 'b, Type>,
    ) -> Self {
        Self {
            inner,
            parent: root,
        }
    }

    pub fn inner(&self) -> &'b Function<Type> {
        self.inner
    }

    pub fn root(&self) -> &'a FileTraversalHelper<'a, 'b, Type> {
        self.parent
    }

    /// Gets a symboltable that has all symbols defined by this (parameters) and symbols from outside this function
    pub fn symbols(&self) -> impl SymbolTable<'b, Type> + 'a {
        FunctionSymbolTable::new(self)
    }

<<<<<<< HEAD
    /** Indexes the implementation with index
     */
    pub fn index_implementation<'b>(&'b self, index: &StatementLocation) -> &'b Statement<Type> {
        let mut current_statement = self.implementation();
        let starting_index_size = index.len();
        let mut current_index_size = starting_index_size;
        let mut current_index;
        while current_index_size > 0 {
            current_index = &index[starting_index_size - current_index_size];
            let path = current_index.index();
            current_statement = &current_statement[path];
            current_index_size -= 1;
        }
        current_statement
    }

    /** Gets a StatementRef for the top level statement in this function
          This is the intended way to traverse a function
    */
    pub fn ref_to_implementation(&self) -> StatementTraversalHelper<'_, Type> {
=======
    /// Gets a StatementRef for the top level statement in this function
    /// This is the intended way to traverse a function
    pub fn ref_to_implementation(&self) -> StatementTraversalHelper<'_, 'b, Type> {
>>>>>>> a8a20f91
        StatementTraversalHelper::new_root(self)
    }
}

struct FunctionSymbolTable<'a, 'b, Type: ASTType> {
    file_level_symbols: Box<dyn SymbolTable<'b, Type> + 'a>,
    parameters: &'b [Rc<VariableSymbol<Type>>],
    parameter_index: usize,
    functions_declarations: Box<dyn Iterator<Item = &'b FunctionSymbol<Type>> + 'b>,
}

impl<Type: ASTType> Debug for FunctionSymbolTable<'_, '_, Type> {
    fn fmt(&self, f: &mut Formatter<'_>) -> std::fmt::Result {
        f.debug_struct("FunctionSymbolTable")
            .field("parameters", &self.parameters)
            .field("parameter_index", &self.parameter_index)
            // Unable to debug functions, it does not implement debug
            .finish()
    }
}

impl<'a, 'b, Type: ASTType> FunctionSymbolTable<'a, 'b, Type> {
    fn new(source: &FunctionTraversalHelper<'a, 'b, Type>) -> Self {
        Self {
            file_level_symbols: Box::new(source.root().symbols()),
            parameters: source.inner().declaration().params(),
            parameter_index: 0,
            functions_declarations: Box::new(
                source
                    .parent
                    .inner()
                    .functions()
                    .iter()
                    .map(|function| function.declaration()),
            ),
        }
    }
}

impl<'a, 'b, Type: ASTType> Iterator for FunctionSymbolTable<'a, 'b, Type> {
    type Item = (Option<&'b ModuleUsageNameSymbol>, Symbol<'b, Type>);

    fn next(&mut self) -> Option<Self::Item> {
        next_item_from_slice(self.parameters, &mut self.parameter_index)
            .map(|val| (None, Symbol::Variable(val)))
            .or_else(|| {
                self.functions_declarations
                    .next()
                    .map(|val| (None, Symbol::Function(val)))
            })
            .or_else(|| self.file_level_symbols.next())
    }
}

fn next_item_from_slice<'a, T>(slice: &'a [T], index: &mut usize) -> Option<&'a T> {
    let item = slice.get(*index);
    // Prevent overflows of index
    if item.is_some() {
        *index += 1;
    }
    item
}

impl<'a, 'b, Type: ASTType> SymbolTable<'b, Type> for FunctionSymbolTable<'a, 'b, Type> {}<|MERGE_RESOLUTION|>--- conflicted
+++ resolved
@@ -47,32 +47,9 @@
         FunctionSymbolTable::new(self)
     }
 
-<<<<<<< HEAD
-    /** Indexes the implementation with index
-     */
-    pub fn index_implementation<'b>(&'b self, index: &StatementLocation) -> &'b Statement<Type> {
-        let mut current_statement = self.implementation();
-        let starting_index_size = index.len();
-        let mut current_index_size = starting_index_size;
-        let mut current_index;
-        while current_index_size > 0 {
-            current_index = &index[starting_index_size - current_index_size];
-            let path = current_index.index();
-            current_statement = &current_statement[path];
-            current_index_size -= 1;
-        }
-        current_statement
-    }
-
-    /** Gets a StatementRef for the top level statement in this function
-          This is the intended way to traverse a function
-    */
-    pub fn ref_to_implementation(&self) -> StatementTraversalHelper<'_, Type> {
-=======
     /// Gets a StatementRef for the top level statement in this function
     /// This is the intended way to traverse a function
     pub fn ref_to_implementation(&self) -> StatementTraversalHelper<'_, 'b, Type> {
->>>>>>> a8a20f91
         StatementTraversalHelper::new_root(self)
     }
 }
