use crate::statement::Statement;
use crate::symbol::{ModuleUsageNameSymbol, Symbol, SymbolTable};
use crate::traversal::function_traversal::FunctionTraversalHelper;
use crate::{ASTNode, ASTType};
use std::collections::HashSet;
use std::ops::Index;

/// This struct helps with traversing statements
///
/// It keeps a reference to the root (function) and a statement.
/// This allows it to be used to keep track of all symbols available to a statement
/// It is supposed to be created by either a FunctionTraversalHelper or the StatementTraversalHelper of the parent statement,
///
/// # Lifetimes
///
/// | Lifetime     | Purpose      |
/// | ------------- | ------------- |
/// | 'a | How long the traversal helper may life |
/// | 'b | How long the underlying data may life |
#[derive(Debug)]
pub struct StatementTraversalHelper<'a, 'b, Type: ASTType> {
    /// The referenced statement
    inner: &'b ASTNode<Statement<Type>>,
    /// The location of this statement, relative to the root
    location: StatementLocation<'a, 'b, Type>,
    /// The root of the statement tree (should eventually become the function)
    root: &'a FunctionTraversalHelper<'a, 'b, Type>,
}

<<<<<<< HEAD
impl<'a, Type: ASTType> StatementTraversalHelper<'a, Type> {
    pub fn get_inner(&self) -> &ASTNode<Statement<Type>> {
        self.inner
    }

    pub fn child_len(&self) -> usize {
        self.inner.len_children()
    }

    pub fn root_helper(&self) -> &'a FunctionTraversalHelper<'a, Type> {
        self.root
    }

    pub fn location(&self) -> Option<&StatementLocation<'a>> {
        self.location.as_ref()
    }
}

impl<'a, Type: ASTType> StatementTraversalHelper<'a, Type> {
    /** Creates a new StatementRef where inner is the root
     */
    pub fn new_root(inner: &'a FunctionTraversalHelper<'a, Type>) -> Self {
=======
impl<'a, 'b, Type: ASTType> StatementTraversalHelper<'a, 'b, Type> {
    /// Creates a new StatementRef where inner is the root
    pub fn new_root(root: &'a FunctionTraversalHelper<'a, 'b, Type>) -> Self {
>>>>>>> a8a20f91
        Self {
            inner: root.inner().implementation(),
            location: StatementLocation::new_root(root.inner().implementation()),
            root,
        }
    }

    pub fn inner(&self) -> &'b ASTNode<Statement<Type>> {
        self.inner
    }

    pub fn location(&self) -> &StatementLocation<'a, 'b, Type> {
        &self.location
    }

    /// Creates a new StatementRef that is the child of the specified statementRef at the specified index
    ///
    /// # Parameter
    ///
    /// - location:
    ///     - The location of the child.
    ///
    /// # Return
    ///
    /// - `None` if `location >= self.amount_children()`
    /// - `Some(<The StatementTraversalHelper of the requested child>)` otherwise
    pub fn get_child(&'a self, location: usize) -> Option<StatementTraversalHelper<'a, 'b, Type>> {
        if location >= self.amount_children() {
            return None;
        }
        let child = self.inner.index(location);
        Some(Self {
            inner: child,
            location: StatementLocation::new_node(location, &self.location, child),
            root: self.root,
        })
    }

    /// Creates a symbol table that iterates over all symbols available to the current statement
    ///
    /// This excludes the symbol defined by the current statement, if it exists
    ///
    /// # Returns
    /// The requested table
    pub fn symbols_available_at<'c>(&'c self) -> impl SymbolTable<'b, Type> + 'c {
        StatementSymbolTable::new_available_to_statement(self)
    }

    /// Creates a symbol table that iterates over all symbols available after the current statement
    ///
    /// This excludes the symbol defined by the current statement, if it exists
    /// self may not be the root statement in its function
    ///
    /// # Returns
    ///
    /// - Some(table) The requested table
    /// - None if self is the root statement
    pub fn symbols_available_after(&self) -> Option<impl SymbolTable<'b, Type>> {
        StatementSymbolTable::new_available_after_statement(self)
    }

    /// Gets a vec of all symbols declared in a direct child of self where the index
    /// of the child is less than index.
    /// Symbols declared by self directly are not included.
    ///
    /// A vec is returned as an iterator would require a trait object
    ///
    /// # Return
    ///
    /// - `None` if `location > self.amount_children()`
    /// - `Some(<The requested symbols>)` otherwise
    pub fn symbols_defined_directly_in_before_index(
        &self,
        index: usize,
    ) -> Option<Vec<Symbol<'b, Type>>> {
        if index > self.amount_children() {
            return None;
        }
        let statement_to_symbol = Statement::get_direct_symbol_reference_struct;
        Some(match &**self.inner {
            Statement::ControlStructure(control) => Self::indexable_into_vec(
                |index| control.child_statement_at(index),
                index,
                statement_to_symbol,
            ),
            Statement::Codeblock(codeblock) => {
                Self::indexable_into_vec(|index| &codeblock[index], index, statement_to_symbol)
            }
            _ => Vec::new(),
        })
    }
    /// Gets a vec of all symbols declared in a direct child of self
    /// Symbols declared by self directly are not included
    ///
    /// A vec is returned as an iterator would require a trait object
    ///
    /// # Return
    ///
    /// - `None` if `location >= self.amount_children()`
    /// - `Some(<The requested symbols>)` otherwise
    pub fn symbols_defined_directly_in(&self) -> Option<Vec<Symbol<'b, Type>>> {
        self.symbols_defined_directly_in_before_index(self.amount_children())
    }

    /// Gets the amount of direct child statements
    ///
    /// Children of children are not considered
    ///
    /// # Return
    ///
    /// The amount of children
    pub fn amount_children(&self) -> usize {
        self.inner.amount_children()
    }

    /// This takes an indexable to_convert, reads the first len elements from it, converts them with
    /// map_with and returns the inner values of the somes in a vec
    fn indexable_into_vec<'c, T, U, F>(
        to_convert: impl Fn(usize) -> &'c T + 'c,
        len: usize,
        mut map_with: F,
    ) -> Vec<U>
    where
        F: FnMut(&'c T) -> Option<U>,
        T: 'c,
    {
        let mut result = Vec::with_capacity(len);
        for index in 0..len {
            if let Some(converted) = map_with(to_convert(index)) {
                result.push(converted)
            }
        }
        result
    }
}

/// Helper struct for getting a symbols defined at a current location
///
/// The intended usage is via the `.next()` method from the iterator trait.
struct StatementSymbolTable<'a, 'b, Type: ASTType> {
    /// The symbol which child symbols we are currently iterating over
    current: &'b Statement<Type>,
    /// The location of this symbol
    current_location: &'a StatementLocation<'a, 'b, Type>,
    prev_index: usize,
    /// The symbols from the root, for example functions
    root_symbols: Box<dyn SymbolTable<'b, Type> + 'a>,
    /// Deduplicates variables for variable shadowing
    found_variables: HashSet<&'b str>,
}

impl<'a, 'b, Type: ASTType> StatementSymbolTable<'a, 'b, Type> {
    /// Creates a symbol table that iterates over all symbols available to the current statement
    ///
    /// This excludes the symbol defined by the current statement, if it exists
    ///
    /// # Returns
    /// The requested table
    pub(crate) fn new_available_to_statement(
        source: &'a StatementTraversalHelper<'a, 'b, Type>,
    ) -> Self {
        Self {
            current: source.inner,
            current_location: source.location(),
            // Setting this to zero will make the next call to
            // next_variable_symbol() go up the statement tree for us
            prev_index: 0,
            root_symbols: Box::new(source.root.symbols()),
            found_variables: HashSet::new(),
        }
    }

    /// Creates a symbol table that iterates over all symbols available after the current statement
    ///
    /// This excludes the symbol defined by the current statement, if it exists
    /// self may not be the root statement in its function
    ///
    /// # Returns
    ///
    /// - Some(table) The requested table
    /// - None if self is the root statement
    pub(crate) fn new_available_after_statement(
        source: &'a StatementTraversalHelper<'a, 'b, Type>,
    ) -> Option<Self> {
        let mut to_ret = Self::new_available_to_statement(source);
        to_ret.go_up_statement_tree()?;
        to_ret.prev_index += 1;
        Some(to_ret)
    }
}

impl<'a, 'b, Type: ASTType> StatementSymbolTable<'a, 'b, Type> {
    /// Gets the next variable symbol
    ///
    /// The underlying state is changed so the next call
    /// returns the variable symbol after the next one
    ///
    /// # Return
    ///
    /// - None
    ///     - If there are no more variable symbols available
    /// - Some(The variable symbol)
    ///     - If there are still variable symbols available
    fn next_variable_symbol(&mut self) -> Option<Symbol<'b, Type>> {
        // Attempts to get a child symbol from the current symbol
        // If all child statements were traversed, this loop ends
        while self.prev_index > 0 {
            self.prev_index -= 1;
            if let Some(symbol) = self.current.index(self.prev_index).get_direct_symbol() {
                // Insert the symbol into the set
                // Only return it if its new
                if self.found_variables.insert(symbol.name()) {
                    // Symbol found, return it
                    return Some(Symbol::Variable(symbol));
                }
            }
        }
        // Attempts to go up the statement tree to get symbols from the layer above the current one
        // It fails if there are no more layers
        // In this case, we return None
        self.go_up_statement_tree()?;
        // Recurse after successfully going up a statement layer
        self.next_variable_symbol()
    }

    /// Goes up the statement tree
    ///
    /// Changes three values:
    /// 1. `current_location`
    ///     - Set to the above location
    ///     - The method fails if if `current_location` is None
    ///         - The above location may be None however
    /// 2. prev_index
    ///     - Set to the index of the current `current_statement`
    /// 3. current_statement
    ///     - Set to its parent
    ///
    /// # Return
    ///
    /// - None
    ///     - If going up failed due to us already being at the highest level
    /// - Some(())
    ///     - If going up was successful
    ///     - Note that this doesn't carry any data
    fn go_up_statement_tree(&mut self) -> Option<()> {
        let new_current_location = self.current_location.parent_statement()?;
        self.prev_index = self.current_location.index()?;
        self.current_location = new_current_location;
        self.current = self.current_location.referenced_statement();
        Some(())
    }
}

impl<'a, 'b, Type: ASTType> Iterator for StatementSymbolTable<'a, 'b, Type> {
    /// A tuple of prefix and symbol as required by  [`SymbolTable`]
    type Item = (Option<&'b ModuleUsageNameSymbol>, Symbol<'b, Type>);

    fn next(&mut self) -> Option<Self::Item> {
        self.next_variable_symbol()
            // A var symbol never requires a prefix
            .map(|var_symbol| (None, var_symbol))
            .or_else(|| self.root_symbols.next())
    }
}

impl<'a, 'b, Type: ASTType> SymbolTable<'b, Type> for StatementSymbolTable<'a, 'b, Type> {}

<<<<<<< HEAD
// Linked list representing the path from the root to the current statement
// The first step is at the end of the list
#[derive(Debug, Eq, PartialEq)]
pub struct StatementLocation<'a> {
    index: usize,
    prev: Box<Option<&'a StatementLocation<'a>>>,
=======
/// Linked list representing the path from the current statement to the root
///
/// For each node, the following is stored:
/// - Position, consisting of:
///     - Previous Statement Location
///     - Index of the previous statement to get to the current
/// - Current statement
///
/// The root node has no position.
/// The first step is at the beginning of the list

#[derive(Debug, PartialEq)]
pub struct StatementLocation<'a, 'b, Type: ASTType> {
    /// None means that this references to a root statement that has no parent
    ///
    /// The first part of the tuple is the statement index and the second is the previous part of the list
    position: Option<(usize, &'a StatementLocation<'a, 'b, Type>)>,
    referenced_statement: &'b Statement<Type>,
>>>>>>> a8a20f91
}

impl<'a, 'b, Type: ASTType> StatementLocation<'a, 'b, Type> {
    /// Creates a new `StatementLocation` where the provided statement is the root
    ///
    /// # Parameter
    ///
    /// - referenced_statement
    ///     - The root statement
    ///
    /// # Return
    ///
    /// A `StatementLocation` referencing the root statement
    pub fn new_root(referenced_statement: &'b Statement<Type>) -> Self {
        Self {
            position: None,
            referenced_statement,
        }
    }

    /// Creates a new `StatementLocation` which is a child node if the provided location
    ///
    /// # Parameters
    ///
    /// - index
    ///     - The index that is required to take from the referenced statement of `prev` to get to
    ///       `statement_referenced`
    /// - parent_statement
    ///     - The parent statement
    /// - referenced_statement
    ///     - The statement
    ///
    /// # Return
    ///
    /// A `StatementLocation` referencing the provided statement including the path from the parent
    /// statement and therefore also from the root.
    pub fn new_node(
        index: usize,
        parent_statement: &'a StatementLocation<'a, 'b, Type>,
        referenced_statement: &'b Statement<Type>,
    ) -> Self {
        Self {
            position: Some((index, parent_statement)),
            referenced_statement,
        }
    }

    pub fn index(&self) -> Option<usize> {
        self.position.map(|pos| pos.0)
    }

    pub fn parent_statement(&self) -> Option<&'a StatementLocation<'a, 'b, Type>> {
        self.position.map(|pos| pos.1)
    }

    pub fn referenced_statement(&self) -> &'b Statement<Type> {
        self.referenced_statement
    }

    /// Calculates the length of this.
    ///
    /// The length is the number of StatementLocation nodes
    /// one can get by following the prev fields plus one for the starting node.
    ///
    /// # Returns
    /// - The calculated length
    // An is_empty method would be redundant as len == 0 is not possible
    #[allow(clippy::len_without_is_empty)]
    pub fn len(&self) -> usize {
        let mut len = 1;
        let mut current: Option<&StatementLocation<Type>> = self.parent_statement();
        while current.is_some() {
            // Unwrap safety:
            // current can't be none as it was checked by the loop condition
            current = current.unwrap().parent_statement();
            len += 1;
        }
        len
    }

    /// Indexes self with the specified index
    /// 0 results in self
    /// len()-1 results in a StatementLocation that just indexes one level deeper than root
    ///
    /// # Return
    ///
    /// - `None` if `self.len() <= index`
    /// - `Some(<StatementLocation>)` otherwise
    pub fn get(&self, index: usize) -> Option<&StatementLocation<'a, 'b, Type>> {
        if index >= self.len() {
            return None;
        }
        // Panic safety:
        // This only panics if self.len() <= index
        // This can't be the case as we checked that
        Some(&self[index])
    }
}

impl<'a, 'b, Type: ASTType> Index<usize> for StatementLocation<'a, 'b, Type> {
    type Output = StatementLocation<'a, 'b, Type>;

    /// Indexes self with the specified index
    /// 0 results in self
    /// len()-1 results in a StatementLocation that just indexes one level deeper than root
    ///
    /// # Panics
    ///
    /// If `self.len() <= index`
    fn index(&self, mut index: usize) -> &Self::Output {
        let mut current = self;
        while index > 0 {
            // Expect safety:
            // If the index is out of bounds, we want to panic
            current = current.parent_statement().expect("Index out of bounds");
            index -= 1;
        }
        current
    }
}<|MERGE_RESOLUTION|>--- conflicted
+++ resolved
@@ -27,39 +27,18 @@
     root: &'a FunctionTraversalHelper<'a, 'b, Type>,
 }
 
-<<<<<<< HEAD
-impl<'a, Type: ASTType> StatementTraversalHelper<'a, Type> {
-    pub fn get_inner(&self) -> &ASTNode<Statement<Type>> {
-        self.inner
-    }
-
-    pub fn child_len(&self) -> usize {
-        self.inner.len_children()
-    }
-
-    pub fn root_helper(&self) -> &'a FunctionTraversalHelper<'a, Type> {
-        self.root
-    }
-
-    pub fn location(&self) -> Option<&StatementLocation<'a>> {
-        self.location.as_ref()
-    }
-}
-
-impl<'a, Type: ASTType> StatementTraversalHelper<'a, Type> {
-    /** Creates a new StatementRef where inner is the root
-     */
-    pub fn new_root(inner: &'a FunctionTraversalHelper<'a, Type>) -> Self {
-=======
 impl<'a, 'b, Type: ASTType> StatementTraversalHelper<'a, 'b, Type> {
     /// Creates a new StatementRef where inner is the root
     pub fn new_root(root: &'a FunctionTraversalHelper<'a, 'b, Type>) -> Self {
->>>>>>> a8a20f91
         Self {
             inner: root.inner().implementation(),
             location: StatementLocation::new_root(root.inner().implementation()),
             root,
         }
+    }
+
+    pub fn root_helper(&self) -> &'a FunctionTraversalHelper<'a, 'b, Type> {
+        self.root
     }
 
     pub fn inner(&self) -> &'b ASTNode<Statement<Type>> {
@@ -322,14 +301,6 @@
 
 impl<'a, 'b, Type: ASTType> SymbolTable<'b, Type> for StatementSymbolTable<'a, 'b, Type> {}
 
-<<<<<<< HEAD
-// Linked list representing the path from the root to the current statement
-// The first step is at the end of the list
-#[derive(Debug, Eq, PartialEq)]
-pub struct StatementLocation<'a> {
-    index: usize,
-    prev: Box<Option<&'a StatementLocation<'a>>>,
-=======
 /// Linked list representing the path from the current statement to the root
 ///
 /// For each node, the following is stored:
@@ -348,7 +319,6 @@
     /// The first part of the tuple is the statement index and the second is the previous part of the list
     position: Option<(usize, &'a StatementLocation<'a, 'b, Type>)>,
     referenced_statement: &'b Statement<Type>,
->>>>>>> a8a20f91
 }
 
 impl<'a, 'b, Type: ASTType> StatementLocation<'a, 'b, Type> {
