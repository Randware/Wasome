use crate::statement::Statement;
use crate::symbol::{ModuleUsageNameSymbol, Symbol, SymbolTable};
use crate::traversal::function_traversal::FunctionTraversalHelper;
use crate::{ASTNode, ASTType};
use std::collections::HashSet;
use std::ops::Index;

/// This struct helps with traversing statements
///
/// It keeps a reference to the root (function) and a statement.
/// This allows it to be used to keep track of all symbols available to a statement
/// It is supposed to be created by either a FunctionTraversalHelper or the StatementTraversalHelper of the parent statement,
///
/// # Lifetimes
///
/// | Lifetime     | Purpose      |
/// | ------------- | ------------- |
/// | 'a | How long the traversal helper may life |
/// | 'b | How long the underlying data may life |
#[derive(Debug)]
pub struct StatementTraversalHelper<'a, 'b, Type: ASTType> {
    /// The referenced statement
    inner: &'b ASTNode<Statement<Type>>,
    /// The location of this statement, relative to the root
    location: StatementLocation<'a, 'b, Type>,
    /// The root of the statement tree (should eventually become the function)
    root: &'a FunctionTraversalHelper<'a, 'b, Type>,
}

<<<<<<< HEAD
impl<'a, Type: ASTType> StatementTraversalHelper<'a, Type> {
    pub fn get_inner(&self) -> &Statement<Type> {
        self.inner
    }

    pub fn child_len(&self) -> usize {
        self.inner.len_children()
    }

    pub fn root_helper(&self) -> &'a FunctionTraversalHelper<'a, Type> {
        self.root
    }
}

impl<'a, Type: ASTType> StatementTraversalHelper<'a, Type> {
    /** Creates a new StatementRef where inner is the root
     */
    pub fn new_root(inner: &'a FunctionTraversalHelper<'a, Type>) -> Self {
=======
impl<'a, 'b, Type: ASTType> StatementTraversalHelper<'a, 'b, Type> {
    /// Creates a new StatementRef where inner is the root
    pub fn new_root(root: &'a FunctionTraversalHelper<'a, 'b, Type>) -> Self {
>>>>>>> 521ff969
        Self {
            inner: root.inner().implementation(),
            location: StatementLocation::new_root(root.inner().implementation()),
            root,
        }
    }

    pub fn inner(&self) -> &'b ASTNode<Statement<Type>> {
        self.inner
    }

    pub fn location(&self) -> &StatementLocation<'a, 'b, Type> {
        &self.location
    }

    /// Creates a new StatementRef that is the child of the specified statementRef at the specified index
    ///
    /// # Parameter
    ///
    /// - location:
    ///     - The location of the child.
    ///
    /// # Return
    ///
    /// - `None` if `location >= self.amount_children()`
    /// - `Some(<The StatementTraversalHelper of the requested child>)` otherwise
    pub fn get_child(&'a self, location: usize) -> Option<StatementTraversalHelper<'a, 'b, Type>> {
        if location >= self.amount_children() {
            return None;
        }
        let child = self.inner.index(location);
        Some(Self {
            inner: child,
            location: StatementLocation::new_node(location, &self.location, child),
            root: self.root,
        })
    }

    /// Creates a symbol table that iterates over all symbols available to the current statement
    ///
    /// This excludes the symbol defined by the current statement, if it exists
    ///
    /// # Returns
    /// The requested table
    pub fn symbols_available_at<'c>(&'c self) -> impl SymbolTable<'b, Type> + 'c {
        StatementSymbolTable::new_available_to_statement(self)
    }

    /// Creates a symbol table that iterates over all symbols available after the current statement
    ///
    /// This excludes the symbol defined by the current statement, if it exists
    /// self may not be the root statement in its function
    ///
    /// # Returns
    ///
    /// - Some(table) The requested table
    /// - None if self is the root statement
    pub fn symbols_available_after(&self) -> Option<impl SymbolTable<'b, Type>> {
        StatementSymbolTable::new_available_after_statement(self)
    }

    /// Gets a vec of all symbols declared in a direct child of self where the index
    /// of the child is less than index.
    /// Symbols declared by self directly are not included.
    ///
    /// A vec is returned as an iterator would require a trait object
    ///
    /// # Return
    ///
    /// - `None` if `location > self.amount_children()`
    /// - `Some(<The requested symbols>)` otherwise
    pub fn symbols_defined_directly_in_before_index(
        &self,
        index: usize,
    ) -> Option<Vec<Symbol<'b, Type>>> {
        if index > self.amount_children() {
            return None;
        }
        let statement_to_symbol = Statement::get_direct_symbol_reference_struct;
        Some(match &**self.inner {
            Statement::ControlStructure(control) => Self::indexable_into_vec(
                |index| control.child_statement_at(index),
                index,
                statement_to_symbol,
            ),
            Statement::Codeblock(codeblock) => {
                Self::indexable_into_vec(|index| &codeblock[index], index, statement_to_symbol)
            }
            _ => Vec::new(),
        })
    }
    /// Gets a vec of all symbols declared in a direct child of self
    /// Symbols declared by self directly are not included
    ///
    /// A vec is returned as an iterator would require a trait object
    ///
    /// # Return
    ///
    /// - `None` if `location >= self.amount_children()`
    /// - `Some(<The requested symbols>)` otherwise
    pub fn symbols_defined_directly_in(&self) -> Option<Vec<Symbol<'b, Type>>> {
        self.symbols_defined_directly_in_before_index(self.amount_children())
    }

    /// Gets the amount of direct child statements
    ///
    /// Children of children are not considered
    ///
    /// # Return
    ///
    /// The amount of children
    pub fn amount_children(&self) -> usize {
        self.inner.amount_children()
    }

    /// This takes an indexable to_convert, reads the first len elements from it, converts them with
    /// map_with and returns the inner values of the somes in a vec
    fn indexable_into_vec<'c, T, U, F>(
        to_convert: impl Fn(usize) -> &'c T + 'c,
        len: usize,
        mut map_with: F,
    ) -> Vec<U>
    where
        F: FnMut(&'c T) -> Option<U>,
        T: 'c,
    {
        let mut result = Vec::with_capacity(len);
        for index in 0..len {
            if let Some(converted) = map_with(to_convert(index)) {
                result.push(converted)
            }
        }
        result
    }
}

/// Helper struct for getting a symbols defined at a current location
///
/// The intended usage is via the `.next()` method from the iterator trait.
struct StatementSymbolTable<'a, 'b, Type: ASTType> {
    /// The symbol which child symbols we are currently iterating over
    current: &'b Statement<Type>,
    /// The location of this symbol
    current_location: &'a StatementLocation<'a, 'b, Type>,
    prev_index: usize,
    /// The symbols from the root, for example functions
    root_symbols: Box<dyn SymbolTable<'b, Type> + 'a>,
    /// Deduplicates variables for variable shadowing
    found_variables: HashSet<&'b str>,
}

impl<'a, 'b, Type: ASTType> StatementSymbolTable<'a, 'b, Type> {
    /// Creates a symbol table that iterates over all symbols available to the current statement
    ///
    /// This excludes the symbol defined by the current statement, if it exists
    ///
    /// # Returns
    /// The requested table
    pub(crate) fn new_available_to_statement(
        source: &'a StatementTraversalHelper<'a, 'b, Type>,
    ) -> Self {
        Self {
            current: source.inner,
            current_location: source.location(),
            // Setting this to zero will make the next call to
            // next_variable_symbol() go up the statement tree for us
            prev_index: 0,
            root_symbols: Box::new(source.root.symbols()),
            found_variables: HashSet::new(),
        }
    }

    /// Creates a symbol table that iterates over all symbols available after the current statement
    ///
    /// This excludes the symbol defined by the current statement, if it exists
    /// self may not be the root statement in its function
    ///
    /// # Returns
    ///
    /// - Some(table) The requested table
    /// - None if self is the root statement
    pub(crate) fn new_available_after_statement(
        source: &'a StatementTraversalHelper<'a, 'b, Type>,
    ) -> Option<Self> {
        let mut to_ret = Self::new_available_to_statement(source);
        to_ret.go_up_statement_tree()?;
        to_ret.prev_index += 1;
        Some(to_ret)
    }
}

impl<'a, 'b, Type: ASTType> StatementSymbolTable<'a, 'b, Type> {
    /// Gets the next variable symbol
    ///
    /// The underlying state is changed so the next call
    /// returns the variable symbol after the next one
    ///
    /// # Return
    ///
    /// - None
    ///     - If there are no more variable symbols available
    /// - Some(The variable symbol)
    ///     - If there are still variable symbols available
    fn next_variable_symbol(&mut self) -> Option<Symbol<'b, Type>> {
        // Attempts to get a child symbol from the current symbol
        // If all child statements were traversed, this loop ends
        while self.prev_index > 0 {
            self.prev_index -= 1;
            if let Some(symbol) = self.current.index(self.prev_index).get_direct_symbol() {
                // Insert the symbol into the set
                // Only return it if its new
                if self.found_variables.insert(symbol.name()) {
                    // Symbol found, return it
                    return Some(Symbol::Variable(symbol));
                }
            }
        }
        // Attempts to go up the statement tree to get symbols from the layer above the current one
        // It fails if there are no more layers
        // In this case, we return None
        self.go_up_statement_tree()?;
        // Recurse after successfully going up a statement layer
        self.next_variable_symbol()
    }

    /// Goes up the statement tree
    ///
    /// Changes three values:
    /// 1. `current_location`
    ///     - Set to the above location
    ///     - The method fails if if `current_location` is None
    ///         - The above location may be None however
    /// 2. prev_index
    ///     - Set to the index of the current `current_statement`
    /// 3. current_statement
    ///     - Set to its parent
    ///
    /// # Return
    ///
    /// - None
    ///     - If going up failed due to us already being at the highest level
    /// - Some(())
    ///     - If going up was successful
    ///     - Note that this doesn't carry any data
    fn go_up_statement_tree(&mut self) -> Option<()> {
        let new_current_location = self.current_location.parent_statement()?;
        self.prev_index = self.current_location.index()?;
        self.current_location = new_current_location;
        self.current = self.current_location.referenced_statement();
        Some(())
    }
}

impl<'a, 'b, Type: ASTType> Iterator for StatementSymbolTable<'a, 'b, Type> {
    /// A tuple of prefix and symbol as required by  [`SymbolTable`]
    type Item = (Option<&'b ModuleUsageNameSymbol>, Symbol<'b, Type>);

    fn next(&mut self) -> Option<Self::Item> {
        self.next_variable_symbol()
            // A var symbol never requires a prefix
            .map(|var_symbol| (None, var_symbol))
            .or_else(|| self.root_symbols.next())
    }
}

impl<'a, 'b, Type: ASTType> SymbolTable<'b, Type> for StatementSymbolTable<'a, 'b, Type> {}

/// Linked list representing the path from the current statement to the root
///
/// For each node, the following is stored:
/// - Position, consisting of:
///     - Previous Statement Location
///     - Index of the previous statement to get to the current
/// - Current statement
///
/// The root node has no position.
/// The first step is at the beginning of the list

#[derive(Debug, PartialEq)]
pub struct StatementLocation<'a, 'b, Type: ASTType> {
    /// None means that this references to a root statement that has no parent
    ///
    /// The first part of the tuple is the statement index and the second is the previous part of the list
    position: Option<(usize, &'a StatementLocation<'a, 'b, Type>)>,
    referenced_statement: &'b Statement<Type>,
}

impl<'a, 'b, Type: ASTType> StatementLocation<'a, 'b, Type> {
    /// Creates a new `StatementLocation` where the provided statement is the root
    ///
    /// # Parameter
    ///
    /// - referenced_statement
    ///     - The root statement
    ///
    /// # Return
    ///
    /// A `StatementLocation` referencing the root statement
    pub fn new_root(referenced_statement: &'b Statement<Type>) -> Self {
        Self {
            position: None,
            referenced_statement,
        }
    }

    /// Creates a new `StatementLocation` which is a child node if the provided location
    ///
    /// # Parameters
    ///
    /// - index
    ///     - The index that is required to take from the referenced statement of `prev` to get to
    ///       `statement_referenced`
    /// - parent_statement
    ///     - The parent statement
    /// - referenced_statement
    ///     - The statement
    ///
    /// # Return
    ///
    /// A `StatementLocation` referencing the provided statement including the path from the parent
    /// statement and therefore also from the root.
    pub fn new_node(
        index: usize,
        parent_statement: &'a StatementLocation<'a, 'b, Type>,
        referenced_statement: &'b Statement<Type>,
    ) -> Self {
        Self {
            position: Some((index, parent_statement)),
            referenced_statement,
        }
    }

    pub fn index(&self) -> Option<usize> {
        self.position.map(|pos| pos.0)
    }

    pub fn parent_statement(&self) -> Option<&'a StatementLocation<'a, 'b, Type>> {
        self.position.map(|pos| pos.1)
    }

    pub fn referenced_statement(&self) -> &'b Statement<Type> {
        self.referenced_statement
    }

    /// Calculates the length of this.
    ///
    /// The length is the number of StatementLocation nodes
    /// one can get by following the prev fields plus one for the starting node.
    ///
    /// # Returns
    /// - The calculated length
    // An is_empty method would be redundant as len == 0 is not possible
    #[allow(clippy::len_without_is_empty)]
    pub fn len(&self) -> usize {
        let mut len = 1;
        let mut current: Option<&StatementLocation<Type>> = self.parent_statement();
        while current.is_some() {
            // Unwrap safety:
            // current can't be none as it was checked by the loop condition
            current = current.unwrap().parent_statement();
            len += 1;
        }
        len
    }

    /// Indexes self with the specified index
    /// 0 results in self
    /// len()-1 results in a StatementLocation that just indexes one level deeper than root
    ///
    /// # Return
    ///
    /// - `None` if `self.len() <= index`
    /// - `Some(<StatementLocation>)` otherwise
    pub fn get(&self, index: usize) -> Option<&StatementLocation<'a, 'b, Type>> {
        if index >= self.len() {
            return None;
        }
        // Panic safety:
        // This only panics if self.len() <= index
        // This can't be the case as we checked that
        Some(&self[index])
    }
}

impl<'a, 'b, Type: ASTType> Index<usize> for StatementLocation<'a, 'b, Type> {
    type Output = StatementLocation<'a, 'b, Type>;

    /// Indexes self with the specified index
    /// 0 results in self
    /// len()-1 results in a StatementLocation that just indexes one level deeper than root
    ///
    /// # Panics
    ///
    /// If `self.len() <= index`
    fn index(&self, mut index: usize) -> &Self::Output {
        let mut current = self;
        while index > 0 {
            // Expect safety:
            // If the index is out of bounds, we want to panic
            current = current.parent_statement().expect("Index out of bounds");
            index -= 1;
        }
        current
    }
}<|MERGE_RESOLUTION|>--- conflicted
+++ resolved
@@ -27,35 +27,24 @@
     root: &'a FunctionTraversalHelper<'a, 'b, Type>,
 }
 
-<<<<<<< HEAD
-impl<'a, Type: ASTType> StatementTraversalHelper<'a, Type> {
-    pub fn get_inner(&self) -> &Statement<Type> {
-        self.inner
-    }
-
-    pub fn child_len(&self) -> usize {
-        self.inner.len_children()
-    }
-
-    pub fn root_helper(&self) -> &'a FunctionTraversalHelper<'a, Type> {
-        self.root
-    }
-}
-
-impl<'a, Type: ASTType> StatementTraversalHelper<'a, Type> {
-    /** Creates a new StatementRef where inner is the root
-     */
-    pub fn new_root(inner: &'a FunctionTraversalHelper<'a, Type>) -> Self {
-=======
+
+
 impl<'a, 'b, Type: ASTType> StatementTraversalHelper<'a, 'b, Type> {
     /// Creates a new StatementRef where inner is the root
     pub fn new_root(root: &'a FunctionTraversalHelper<'a, 'b, Type>) -> Self {
->>>>>>> 521ff969
         Self {
             inner: root.inner().implementation(),
             location: StatementLocation::new_root(root.inner().implementation()),
             root,
         }
+    }
+
+    pub fn child_len(&self) -> usize {
+        self.inner.amount_children()
+    }
+
+    pub fn root_helper(&self) -> &'a FunctionTraversalHelper<'a, 'b, Type> {
+        self.root
     }
 
     pub fn inner(&self) -> &'b ASTNode<Statement<Type>> {
