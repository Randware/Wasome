--- conflicted
+++ resolved
@@ -36,8 +36,7 @@
             root,
         }
     }
-
-<<<<<<< HEAD
+    
     pub fn child_len(&self) -> usize {
         self.inner.amount_children()
     }
@@ -45,9 +44,7 @@
     pub fn root_helper(&self) -> &'a FunctionTraversalHelper<'a, 'b, Type> {
         self.root
     }
-
-=======
->>>>>>> a8a20f91
+    
     pub fn inner(&self) -> &'b ASTNode<Statement<Type>> {
         self.inner
     }
@@ -307,7 +304,6 @@
 }
 
 impl<'a, 'b, Type: ASTType> SymbolTable<'b, Type> for StatementSymbolTable<'a, 'b, Type> {}
-<<<<<<< HEAD
 
 /// Linked list representing the path from the current statement to the root
 ///
@@ -320,20 +316,6 @@
 /// The root node has no position.
 /// The first step is at the beginning of the list
 
-=======
-
-/// Linked list representing the path from the current statement to the root
-///
-/// For each node, the following is stored:
-/// - Position, consisting of:
-///     - Previous Statement Location
-///     - Index of the previous statement to get to the current
-/// - Current statement
-///
-/// The root node has no position.
-/// The first step is at the beginning of the list
-
->>>>>>> a8a20f91
 #[derive(Debug, PartialEq)]
 pub struct StatementLocation<'a, 'b, Type: ASTType> {
     /// None means that this references to a root statement that has no parent
@@ -386,7 +368,6 @@
             position: Some((index, parent_statement)),
             referenced_statement,
         }
-<<<<<<< HEAD
     }
 
     pub fn index(&self) -> Option<usize> {
@@ -401,22 +382,6 @@
         self.referenced_statement
     }
 
-=======
-    }
-
-    pub fn index(&self) -> Option<usize> {
-        self.position.map(|pos| pos.0)
-    }
-
-    pub fn parent_statement(&self) -> Option<&'a StatementLocation<'a, 'b, Type>> {
-        self.position.map(|pos| pos.1)
-    }
-
-    pub fn referenced_statement(&self) -> &'b Statement<Type> {
-        self.referenced_statement
-    }
-
->>>>>>> a8a20f91
     /// Calculates the length of this.
     ///
     /// The length is the number of StatementLocation nodes
