--- conflicted
+++ resolved
@@ -1,10 +1,6 @@
 use crate::data_type::{DataType, Typed};
 use crate::id::Id;
-<<<<<<< HEAD
-use crate::{ASTType, TypedAST};
-=======
 use crate::{ASTType, SemanticEq, TypedAST};
->>>>>>> a8a20f91
 use std::rc::Rc;
 
 /// Has symbols available to use
@@ -22,14 +18,11 @@
 ///
 /// 2. The symbol
 ///    This is simply the symbol that is available.
-<<<<<<< HEAD
-=======
 ///
 /// # Equality
 ///
 /// Two different [`ModuleUsageNameSymbol`]s are never equal. Use [`SemanticEq`] for the usual
 /// PartialEq behavior instead
->>>>>>> a8a20f91
 pub trait SymbolTable<'a, Type: ASTType>:
     Iterator<Item = (Option<&'a ModuleUsageNameSymbol>, Symbol<'a, Type>)>
 {
@@ -55,69 +48,6 @@
         match self {
             Symbol::Function(func) => func.name(),
             Symbol::Variable(var) => var.name(),
-<<<<<<< HEAD
-            &Symbol::ModuleUsageName(mun) => mun.name(),
-        }
-    }
-}
-
-/// A module usage name symbol
-///
-/// It stores the usage name of a module, that is required to access imported symbols from this module.
-/// For example, in the following snippet, `trigonometry` is a module usage name
-/// `trigonometry.sin_degrees(20.0)`
-///
-/// # Equality
-///
-/// Two different ModuleUsageNameSymbols are never equal
-/// - Note that semantic equality is the same as regular equality
-///     - Semantic equality checks if two ast parts have the same semantic meaning. Two different symbols
-///       on their own have different semantic meanings even if their names are equal
-#[derive(Debug, Eq, PartialEq)]
-pub struct ModuleUsageNameSymbol {
-    id: Id,
-    name: String,
-}
-
-impl ModuleUsageNameSymbol {
-    pub fn new(name: String) -> Self {
-        Self {
-            id: Id::new(),
-            name,
-        }
-    }
-
-    pub fn name(&self) -> &str {
-        &self.name
-    }
-}
-
-/// A function symbol
-///
-/// # Equality
-///
-/// Two different FunctionSymbols are never equal
-/// - Note that semantic equality is the same as regular equality
-///     - Semantic equality checks if two ast parts have the same semantic meaning. Two different symbols
-///       on their own have different semantic meanings even if their names are equal
-#[derive(Debug, Eq, PartialEq)]
-pub struct FunctionSymbol<Type: ASTType> {
-    id: Id,
-    name: String,
-    // None = no return type/void
-    return_type: Option<Type::GeneralDataType>,
-    params: Vec<Rc<VariableSymbol<Type>>>,
-}
-
-/// A variable symbol
-///
-/// # Equality
-///
-/// Two different VariableSymbols are never equal
-/// - Note that semantic equality is the same as regular equality
-///     - Semantic equality checks if two ast parts have the same semantic meaning. Two different symbols
-///       on their own have different semantic meanings even if their names are equal
-=======
             Symbol::ModuleUsageName(mun) => mun.name(),
         }
     }
@@ -145,7 +75,6 @@
 ///
 /// Two different [`ModuleUsageNameSymbol`]s are never equal. Use [`SemanticEq`] for the usual
 /// PartialEq behavior instead
->>>>>>> a8a20f91
 #[derive(Debug, Eq, PartialEq)]
 pub struct ModuleUsageNameSymbol {
     id: Id,
@@ -171,12 +100,6 @@
     }
 }
 
-<<<<<<< HEAD
-impl Typed for VariableSymbol<TypedAST> {
-    fn data_type(&self) -> DataType {
-        self.data_type
-    }
-=======
 /// A function symbol
 ///
 /// # Equality
@@ -190,7 +113,6 @@
     // None = no return type/void
     return_type: Option<Type::GeneralDataType>,
     params: Vec<Rc<VariableSymbol<Type>>>,
->>>>>>> a8a20f91
 }
 
 impl<Type: ASTType> FunctionSymbol<Type> {
@@ -218,8 +140,6 @@
     pub fn return_type(&self) -> Option<&Type::GeneralDataType> {
         self.return_type.as_ref()
     }
-<<<<<<< HEAD
-=======
 }
 
 impl<Type: ASTType> SemanticEq for FunctionSymbol<Type> {
@@ -272,5 +192,4 @@
         self.name().semantic_eq(other.name())
             && self.data_type().semantic_eq(other.data_type())
     }
->>>>>>> a8a20f91
 }