use crate::data_type::{DataType, Typed};
<<<<<<< HEAD
use crate::expression::Expression;
use crate::symbol::{
    DirectlyAvailableSymbol, EnumSymbol, EnumVariantSymbol, FunctionCall, VariableSymbol,
};
use crate::{ASTNode, ASTType, SemanticEquality, TypedAST, UntypedAST, eq_return_option};
=======
use crate::expression::{Expression, FunctionCall};
use crate::symbol::{Symbol, VariableSymbol};
use crate::{ASTNode, ASTType, SemanticEq, TypedAST, UntypedAST, eq_return_option};
>>>>>>> 54657e0e
use std::cmp::PartialEq;
use std::ops::{Deref, Index};
use std::rc::Rc;

<<<<<<< HEAD
/** This represents a Statement as per section 4 of the lang spec
# Equality
Two different Statements are never equal.
Use semantic_equals from [`SemanticEquality`] to check semantics only
*/
=======
/// A Statement as per section 4 of the lang spec
///
/// # Equality
///
/// Two different Statements are never equal.
/// Use semantic_equals from [`SemanticEq`] to check semantics only
>>>>>>> 54657e0e
#[derive(Debug, PartialEq)]
pub enum Statement<Type: ASTType> {
    // Assignment to existing variable
    VariableAssignment(VariableAssignment<Type>),
    // Creation of new variable
    VariableDeclaration(VariableAssignment<Type>),
    Expression(ASTNode<Expression<Type>>),
    Return(Return<Type>),
    ControlStructure(Box<ControlStructure<Type>>),
    Codeblock(CodeBlock<Type>),
    // A call of a void function
    // It can't be an expression as it does not have a return type
    VoidFunctionCall(FunctionCall<Type>),
    // Terminates a loop
    Break,
}

<<<<<<< HEAD
impl<Type: ASTType> SemanticEquality for Statement<Type> {
    fn semantic_equals(&self, other: &Self) -> bool {
        use Statement as St;
        match (self, other) {
            (St::VariableAssignment(inner), St::VariableAssignment(other_inner)) => {
                inner.semantic_equals(other_inner)
            }
            (St::VariableDeclaration(inner), St::VariableDeclaration(other_inner)) => {
                inner.semantic_equals(other_inner)
            }
            (St::Expression(inner), St::Expression(other_inner)) => {
                inner.semantic_equals(other_inner)
            }
            (St::Return(inner), St::Return(other_inner)) => inner.semantic_equals(other_inner),
            (St::ControlStructure(inner), St::ControlStructure(other_inner)) => {
                inner.semantic_equals(other_inner)
            }
            (St::Codeblock(inner), St::Codeblock(other_inner)) => {
                inner.semantic_equals(other_inner)
            }
            (St::VoidFunctionCall(inner), St::VoidFunctionCall(other_inner)) => {
                inner.semantic_equals(other_inner)
=======
impl<Type: ASTType> SemanticEq for Statement<Type> {
    fn semantic_eq(&self, other: &Self) -> bool {
        use Statement as St;
        match (self, other) {
            (St::VariableAssignment(inner), St::VariableAssignment(other_inner)) => {
                inner.semantic_eq(other_inner)
            }
            (St::VariableDeclaration(inner), St::VariableDeclaration(other_inner)) => {
                inner.semantic_eq(other_inner)
            }
            (St::Expression(inner), St::Expression(other_inner)) => {
                inner.semantic_eq(other_inner)
            }
            (St::Return(inner), St::Return(other_inner)) => inner.semantic_eq(other_inner),
            (St::ControlStructure(inner), St::ControlStructure(other_inner)) => {
                inner.semantic_eq(other_inner)
            }
            (St::Codeblock(inner), St::Codeblock(other_inner)) => {
                inner.semantic_eq(other_inner)
>>>>>>> 54657e0e
            }
            // All cases where equality == semantic equality
            _ => self == other,
        }
    }
}

impl<Type: ASTType> Statement<Type> {
<<<<<<< HEAD
    /** Gets the symbol defined in this statement
    Only this is considered, while substatementd are ignored
    @return
    Some(symbol) if symbol is defined here
    None if no symbols are defined here
    */
    pub fn get_direct_symbol(&self) -> Option<DirectlyAvailableSymbol<'_, Type>> {
        match self {
            Statement::VariableDeclaration(inner) => {
                Some(DirectlyAvailableSymbol::Variable(inner.variable()))
            }
=======
    /// Gets the symbol defined in this statement
    /// Only symbols that can be accessed by following statements in the
    /// following scope are considered. For example, variables
    ///
    /// # Return
    ///
    /// - Some(symbol) if symbol is defined here
    /// - None if no symbols are defined here
    pub fn get_direct_symbol(&self) -> Option<&VariableSymbol<Type>> {
        match self {
            Statement::VariableDeclaration(inner) => Some(inner.variable()),
>>>>>>> 54657e0e
            _ => None,
        }
    }

<<<<<<< HEAD
    pub fn get_direct_child_only_symbols(&self) -> Vec<DirectlyAvailableSymbol<'_, Type>> {
        match self {
            Statement::ControlStructure(inner) => match inner.deref() {
                ControlStructure::Match(mat) => mat
                    .variables
                    .iter()
                    .map(|var| DirectlyAvailableSymbol::Variable(var))
                    .collect(),
                _ => Vec::new(),
            },
            _ => Vec::new(),
        }
    }

    /** Gets the length of the child statements
     */
    pub fn len_children(&self) -> usize {
=======
    /// Same as `get_direct_symbol`, except that the [`Symbol`] struct is used
    pub fn get_direct_symbol_reference_struct(&self) -> Option<Symbol<'_, Type>> {
        self.get_direct_symbol().map(Symbol::Variable)
    }

    /// Gets the length of the child statements
    pub fn amount_children(&self) -> usize {
>>>>>>> 54657e0e
        match self {
            Statement::ControlStructure(structure) => structure.child_len(),
            Statement::Codeblock(codeblock) => codeblock.len(),
            _ => 0,
        }
    }
}

impl<Type: ASTType> Index<usize> for Statement<Type> {
    type Output = ASTNode<Statement<Type>>;

    /// Gets the indexth child statement
    // panics if self has no children or index is out of bounds
    fn index(&self, index: usize) -> &Self::Output {
        match self {
            Statement::Codeblock(block) => &block[index],
            Statement::ControlStructure(structure) => structure.child_statement_at(index),
            _ => panic!("This has no child members!"),
        }
    }
}

<<<<<<< HEAD
/** This represents an assignement to a variable. If this variable doesn't exist previously, it is created
# Equality
Two different VariableAssignement are never equal.
Use semantic_equals from [`SemanticEquality`] to check semantics only
*/
=======
/// This represents an assignement to a variable. If this variable doesn't exist previously, it is created
///
/// # Equality
///
/// Two different VariableAssignement are never equal.
/// Use semantic_equals from [`SemanticEq`] to check semantics only
>>>>>>> 54657e0e
#[derive(Debug, PartialEq)]
pub struct VariableAssignment<Type: ASTType> {
    variable: Rc<VariableSymbol<Type>>,
    value: ASTNode<Expression<Type>>,
}

<<<<<<< HEAD
impl<Type: ASTType> SemanticEquality for VariableAssignment<Type> {
    fn semantic_equals(&self, other: &Self) -> bool {
        self.variable == other.variable && self.value.semantic_equals(&other.value)
=======
impl<Type: ASTType> SemanticEq for VariableAssignment<Type> {
    fn semantic_eq(&self, other: &Self) -> bool {
        self.variable().semantic_eq(other.variable())
            && self.value.semantic_eq(&other.value)
>>>>>>> 54657e0e
    }
}

impl VariableAssignment<TypedAST> {
    /// Tries to create a new instance
    /// returns None if the type of the variable symbol and the return type of the expression doesn't
    /// match
    pub fn new(
        variable: Rc<VariableSymbol<TypedAST>>,
        value: ASTNode<Expression<TypedAST>>,
    ) -> Option<Self> {
        eq_return_option(variable.data_type(), &value.data_type())?;
        Some(Self { variable, value })
    }
}

impl VariableAssignment<UntypedAST> {
<<<<<<< HEAD
    /** Creates a new instance
     */
=======
    /// Creates a new instance
>>>>>>> 54657e0e
    pub fn new(
        variable: Rc<VariableSymbol<UntypedAST>>,
        value: ASTNode<Expression<UntypedAST>>,
    ) -> Self {
        Self { variable, value }
    }
}

impl<Type: ASTType> VariableAssignment<Type> {
    pub fn variable(&self) -> &VariableSymbol<Type> {
        &self.variable
    }

    /// Gets the variable symbol by cloning the underlying RC
    pub fn variable_owned(&self) -> Rc<VariableSymbol<Type>> {
        self.variable.clone()
    }

    pub fn value(&self) -> &ASTNode<Expression<Type>> {
        &self.value
    }
}

<<<<<<< HEAD
/** This represents a control structure as defined in chapters 8 and 13 of the lang spec
# Equality
Two different ControlStructures are never equal.
Use semantic_equals from [`SemanticEquality`] to check semantics only
*/
=======
/// This represents a control structure as defined in chapters 8 and 13 of the lang spec
///
/// # Equality
///
/// Two different ControlStructures are never equal.
/// Use semantic_equals from [`SemanticEq`] to check semantics only
>>>>>>> 54657e0e
#[derive(Debug, PartialEq)]
pub enum ControlStructure<Type: ASTType> {
    Conditional(Conditional<Type>),
    Match(Match<Type>),
    Loop(Loop<Type>),
}

<<<<<<< HEAD
impl<Type: ASTType> SemanticEquality for ControlStructure<Type> {
    fn semantic_equals(&self, other: &Self) -> bool {
        match (self, other) {
            (ControlStructure::Conditional(inner), ControlStructure::Conditional(other_inner)) => {
                inner.semantic_equals(other_inner)
            }
            (ControlStructure::Loop(inner), ControlStructure::Loop(other_inner)) => {
                inner.semantic_equals(other_inner)
            }
            (ControlStructure::Match(inner), ControlStructure::Match(other_inner)) => {
                inner.semantic_equals(other_inner)
=======
impl<Type: ASTType> SemanticEq for ControlStructure<Type> {
    fn semantic_eq(&self, other: &Self) -> bool {
        match (self, other) {
            (ControlStructure::Conditional(inner), ControlStructure::Conditional(other_inner)) => {
                inner.semantic_eq(other_inner)
            }
            (ControlStructure::Loop(inner), ControlStructure::Loop(other_inner)) => {
                inner.semantic_eq(other_inner)
>>>>>>> 54657e0e
            }
            _ => false,
        }
    }
}

impl<Type: ASTType> ControlStructure<Type> {
    /// Returns the number of direct child statements
    ///
    /// This includes the before and after statements of the for loop
    pub fn child_len(&self) -> usize {
        match self {
            ControlStructure::Conditional(inner) => inner.len(),
            ControlStructure::Match(inner) => inner.child_len(),
            ControlStructure::Loop(inner) => inner.len(),
        }
    }

<<<<<<< HEAD
    /** Returns the child statement at index
     */
=======
    /// Returns the child statement at index
    ///
    /// The available statements are the same as in [`child_len`](ControlStructure::child_len)
>>>>>>> 54657e0e
    pub(crate) fn child_statement_at(&self, index: usize) -> &ASTNode<Statement<Type>> {
        match self {
            ControlStructure::Conditional(cond) => cond.child_statement_at(index),
            ControlStructure::Match(mat) => {
                assert_eq!(index, 0);
                // A match has only one child statement
                &mat.then_statement
            }
            ControlStructure::Loop(inner) => inner.child_statement_at(index),
        }
    }
}

<<<<<<< HEAD
/** This represents a conditional as defined in chapter 8 of the lang spec
# Equality
Two different Conditionals are never equal.
Use semantic_equals from [`SemanticEquality`] to check semantics only
*/
=======
/// This represents a conditional as defined in chapter 8 of the lang spec
///
/// # Equality
///
/// Two different Conditionals are never equal.
/// Use semantic_equals from [`SemanticEq`] to check semantics only
>>>>>>> 54657e0e
#[derive(Debug, PartialEq)]
pub struct Conditional<Type: ASTType> {
    condition: ASTNode<Expression<Type>>,
    then_statement: ASTNode<Statement<Type>>,
    else_statement: Option<ASTNode<Statement<Type>>>,
}

impl<Type: ASTType> Conditional<Type> {
    pub fn new(
        condition: ASTNode<Expression<Type>>,
        then_statement: ASTNode<Statement<Type>>,
        else_statement: Option<ASTNode<Statement<Type>>>,
    ) -> Self {
        Self {
            condition,
            then_statement,
            else_statement,
        }
    }

    /// Returns the number of direct child statements
    ///
    /// This includes the if and the else statement, if it exists
    pub(crate) fn len(&self) -> usize {
        1 + self.else_statement.is_some() as usize
    }

    pub fn condition(&self) -> &ASTNode<Expression<Type>> {
        &self.condition
    }

    pub fn then_statement(&self) -> &ASTNode<Statement<Type>> {
        &self.then_statement
    }

    pub fn else_statement(&self) -> Option<&ASTNode<Statement<Type>>> {
        self.else_statement.as_ref()
    }

<<<<<<< HEAD
    /** Returns the child statement at index
    0 is the then-statement
    1 is the else-statement
    */
=======
    /// Returns the child statement at index
    /// 0 is the then-statement
    /// 1 is the else-statement
    ///
    /// # Panics
    ///
    /// Panics if index is out of bounds.
    /// - This is if:
    ///     - There is an else statement and index >= 2
    ///     - There is no else statement and index >= 1
>>>>>>> 54657e0e
    fn child_statement_at(&self, index: usize) -> &ASTNode<Statement<Type>> {
        match index {
            0 => &self.then_statement,
            1 => self.else_statement.as_ref().unwrap(),
            _ => panic!("Index is out of bounds"),
        }
    }
}

<<<<<<< HEAD
impl<Type: ASTType> SemanticEquality for Conditional<Type> {
    fn semantic_equals(&self, other: &Self) -> bool {
        self.condition.semantic_equals(&other.condition)
            && self.then_statement.semantic_equals(&other.then_statement)
            // Check if both are some and compare then
            // Or both are none
            && self.else_statement.as_ref().zip(other.else_statement.as_ref())
            .map(|(a,b)| a.semantic_equals(b))
=======
impl<Type: ASTType> SemanticEq for Conditional<Type> {
    fn semantic_eq(&self, other: &Self) -> bool {
        self.condition.semantic_eq(&other.condition)
            && self.then_statement.semantic_eq(&other.then_statement)
            // Check if both are some and compare then
            // Or both are none
            && self.else_statement.as_ref().zip(other.else_statement.as_ref())
            .map(|(a,b)| a.semantic_eq(b))
>>>>>>> 54657e0e
            .unwrap_or(self.else_statement.is_none() && other.else_statement.is_none())
    }
}

<<<<<<< HEAD
/** This represents a match
# Equality
Two different Matches are never equal.
Use semantic_equals from [`SemanticEquality`] to check semantics only
*/
#[derive(Debug, PartialEq)]
pub struct Match<Type: ASTType> {
    condition_enum: Rc<EnumSymbol>,
    condition_enum_variant: Rc<EnumVariantSymbol<Type>>,
    assignement_expression: ASTNode<Expression<Type>>,
    variables: Vec<Rc<VariableSymbol<Type>>>,
    then_statement: ASTNode<Statement<Type>>,
}

/** Attempts to create a new Match

Returns None if the amount of variables doesn't match the amount of data types on the enum variant
*/
impl Match<UntypedAST> {
    pub fn new(
        condition_enum: Rc<EnumSymbol>,
        condition_enum_variant: Rc<EnumVariantSymbol<UntypedAST>>,
        assignement_expression: ASTNode<Expression<UntypedAST>>,
        variables: Vec<Rc<VariableSymbol<UntypedAST>>>,
        then_statement: ASTNode<Statement<UntypedAST>>,
    ) -> Option<Self> {
        if condition_enum_variant.fields().len() != variables.len() {
            return None;
        }
        Some(Self {
            condition_enum,
            condition_enum_variant,
            assignement_expression,
            variables,
            then_statement,
        })
    }
}

/** Attempts to create a new Match

Returns None if the amount or data types of variables doesn't match the data types on the enum variant
*/
impl Match<TypedAST> {
    pub fn new(
        condition_enum: Rc<EnumSymbol>,
        condition_enum_variant: Rc<EnumVariantSymbol<TypedAST>>,
        assignement_expression: ASTNode<Expression<TypedAST>>,
        variables: Vec<Rc<VariableSymbol<TypedAST>>>,
        then_statement: ASTNode<Statement<TypedAST>>,
    ) -> Option<Self> {
        if condition_enum_variant.fields().len() != variables.len()
            || condition_enum_variant
                .fields()
                .iter()
                .zip(variables.iter().map(|var| var.data_type()))
                .any(|(enum_data_type, variable_data_type)| enum_data_type != variable_data_type)
            || assignement_expression.data_type() != DataType::Enum(condition_enum.clone())
        {
            return None;
        }
        Some(Self {
            condition_enum,
            condition_enum_variant,
            assignement_expression,
            variables,
            then_statement,
        })
    }
}
impl<Type: ASTType> Match<Type> {
    pub fn condition_enum(&self) -> &EnumSymbol {
        &self.condition_enum
    }

    pub fn condition_enum_variant(&self) -> &EnumVariantSymbol<Type> {
        &self.condition_enum_variant
    }

    pub fn assignement_expression(&self) -> &Expression<Type> {
        &self.assignement_expression
    }

    pub fn variables(&self) -> &[Rc<VariableSymbol<Type>>] {
        &self.variables
    }

    pub fn then_statement(&self) -> &ASTNode<Statement<Type>> {
        &self.then_statement
    }

    pub fn child_len(&self) -> usize {
        // A match has one child statement
        // The then statement
        1
    }
}

impl<Type: ASTType> SemanticEquality for Match<Type> {
    fn semantic_equals(&self, other: &Self) -> bool {
        self.condition_enum() == other.condition_enum()
            && self.condition_enum_variant() == other.condition_enum_variant()
            && self
                .assignement_expression()
                .semantic_equals(other.assignement_expression())
            && self.variables() == other.variables()
            && self
                .then_statement()
                .semantic_equals(other.then_statement())
    }
}

/** This represents a conditional as defined in chapter 13 of the lang spec
# Equality
Two different Loops are never equal.
Use semantic_equals from [`SemanticEquality`] to check semantics only
*/
=======
/// This represents a loop as defined in chapter 13 of the lang spec
///
/// # Equality
/// Two different Loops are never equal.
/// Use semantic_equals from [`SemanticEq`] to check semantics only
>>>>>>> 54657e0e
#[derive(Debug, PartialEq)]
pub struct Loop<Type: ASTType> {
    to_loop_on: ASTNode<Statement<Type>>,
    loop_type: LoopType<Type>,
}

impl<Type: ASTType> Loop<Type> {
    pub fn new(to_loop_on: ASTNode<Statement<Type>>, loop_type: LoopType<Type>) -> Self {
        Self {
            to_loop_on,
            loop_type,
        }
    }

    /// Returns the number of direct child statements
    ///
    /// This includes the before and after statements of the for loop
    pub(crate) fn len(&self) -> usize {
        self.loop_type.len() + 1
    }

    pub fn to_loop_on(&self) -> &Statement<Type> {
        &self.to_loop_on
    }

    pub fn loop_type(&self) -> &LoopType<Type> {
        &self.loop_type
    }

<<<<<<< HEAD
    /** Returns the child statement at index
     */
=======
    /// Returns the child statement at index
    ///
    /// The available statements are the same as in [`child_len`](Loop::len)
>>>>>>> 54657e0e
    fn child_statement_at(&self, index: usize) -> &ASTNode<Statement<Type>> {
        // The after each statement comes after the looped on code
        // So it needs special handling
        if let LoopType::For {
            start,
            cond: _cond,
            after_each,
        } = &self.loop_type
        {
            return match index {
                0 => start,
                1 => &self.to_loop_on,
                2 => after_each,
                _ => panic!("Index out of bounds!"),
            };
        }
        if index == self.loop_type.len() {
            &self.to_loop_on
        } else {
            self.loop_type.child_statement_at(index)
        }
    }
}

<<<<<<< HEAD
impl<Type: ASTType> SemanticEquality for Loop<Type> {
    fn semantic_equals(&self, other: &Self) -> bool {
        self.to_loop_on.semantic_equals(&other.to_loop_on)
            && self.loop_type.semantic_equals(&other.loop_type)
    }
}

/** This is the type of a loop
*/
=======
impl<Type: ASTType> SemanticEq for Loop<Type> {
    fn semantic_eq(&self, other: &Self) -> bool {
        self.to_loop_on.semantic_eq(&other.to_loop_on)
            && self.loop_type.semantic_eq(&other.loop_type)
    }
}

/// This is the type of a loop
///
/// It includes all type-specific elements (e.g.: the before Statement of a for loop
>>>>>>> 54657e0e
#[derive(Debug, PartialEq)]
pub enum LoopType<Type: ASTType> {
    Infinite,
    While(ASTNode<Expression<Type>>),
    For {
        start: ASTNode<Statement<Type>>,
        cond: ASTNode<Expression<Type>>,
        after_each: ASTNode<Statement<Type>>,
    },
}

impl<Type: ASTType> LoopType<Type> {
    /// Returns the number of child statements
    ///
    /// This is two for a for loop and zero for everything else
    pub(crate) fn len(&self) -> usize {
        match self {
            LoopType::Infinite => 0,
            LoopType::While(_) => 0,
            LoopType::For { .. } => 2,
        }
    }

<<<<<<< HEAD
    /** Returns the child statement at index
     */
=======
    /// Returns the child statement at index
    ///
    /// The available statement are the same as in [`child_len`](LoopType::len)
>>>>>>> 54657e0e
    fn child_statement_at(&self, index: usize) -> &ASTNode<Statement<Type>> {
        if let LoopType::For {
            start,
            cond: _cond,
            after_each,
        } = self
        {
            match index {
                0 => start,
                1 => after_each,
                _ => panic!("Index is out of bounds"),
            }
        } else {
            panic!("This loop type has no children!");
        }
    }
}

<<<<<<< HEAD
impl<Type: ASTType> SemanticEquality for LoopType<Type> {
    fn semantic_equals(&self, other: &Self) -> bool {
        match (self, other) {
            (LoopType::Infinite, LoopType::Infinite) => true,
            (LoopType::While(inner), LoopType::While(other_inner)) => {
                inner.semantic_equals(other_inner)
=======
impl<Type: ASTType> SemanticEq for LoopType<Type> {
    fn semantic_eq(&self, other: &Self) -> bool {
        match (self, other) {
            (LoopType::Infinite, LoopType::Infinite) => true,
            (LoopType::While(inner), LoopType::While(other_inner)) => {
                inner.semantic_eq(other_inner)
>>>>>>> 54657e0e
            }
            (
                LoopType::For {
                    start,
                    cond,
                    after_each,
                },
                LoopType::For {
                    start: other_start,
                    cond: other_cond,
                    after_each: other_after_each,
                },
            ) => {
<<<<<<< HEAD
                start.semantic_equals(other_start)
                    && cond.semantic_equals(other_cond)
                    && after_each.semantic_equals(other_after_each)
=======
                start.semantic_eq(other_start)
                    && cond.semantic_eq(other_cond)
                    && after_each.semantic_eq(other_after_each)
>>>>>>> 54657e0e
            }
            _ => false,
        }
    }
}

<<<<<<< HEAD
/** A return in wasome code
This is a wrapper around Expression with the wrapped one being the one's result that will be returned
# Equality
Two different Returns are never equal.
Use semantic_equals from [`SemanticEquality`] to check semantics only
*/
=======
/// A return in wasome code
/// This is a wrapper around Expression with the wrapped one being the one's result that will be returned
/// # Equality
/// Two different Returns are never equal.
/// Use semantic_equals from [`SemanticEq`] to check semantics only
>>>>>>> 54657e0e
#[derive(Debug, PartialEq)]
pub struct Return<Type: ASTType> {
    to_return: Option<ASTNode<Expression<Type>>>,
}

impl<Type: ASTType> Return<Type> {
    pub fn new(to_return: Option<ASTNode<Expression<Type>>>) -> Self {
        Self { to_return }
    }

    pub fn to_return(&self) -> Option<&ASTNode<Expression<Type>>> {
        self.to_return.as_ref()
    }
}

<<<<<<< HEAD
impl<Type: ASTType> SemanticEquality for Return<Type> {
    fn semantic_equals(&self, other: &Self) -> bool {
        self.to_return.semantic_equals(&other.to_return)
=======
impl<Type: ASTType> SemanticEq for Return<Type> {
    fn semantic_eq(&self, other: &Self) -> bool {
        self.to_return.semantic_eq(&other.to_return)
>>>>>>> 54657e0e
    }
}

impl Return<TypedAST> {
    /// Gets the type being returned
    ///
    /// Returns none if nothing
    /// And Some(type) if an expression with type is being returned
    pub fn return_type(&self) -> Option<DataType> {
        // Gets the type from the expression
        self.to_return().map(|val| val.data_type())
    }
}

#[derive(Debug, PartialEq)]
pub struct CodeBlock<Type: ASTType> {
    contents: Vec<ASTNode<Statement<Type>>>,
}

impl<Type: ASTType> CodeBlock<Type> {
    pub fn new(contents: Vec<ASTNode<Statement<Type>>>) -> Self {
        Self { contents }
    }
}

impl<Type: ASTType> Deref for CodeBlock<Type> {
    type Target = [ASTNode<Statement<Type>>];

    fn deref(&self) -> &Self::Target {
        &self.contents
    }
}

impl<Type: ASTType> SemanticEq for CodeBlock<Type> {
    fn semantic_eq(&self, other: &Self) -> bool {
        self.contents.semantic_eq(&other.contents)
    }
}

#[cfg(test)]
mod tests {
    use super::*;
    use crate::TypedAST;
    use crate::data_type::DataType;
    use crate::expression::{Expression, Literal};
    use crate::test_shared::{basic_test_variable, sample_codearea};

    #[test]
    fn variable_assignement() {
        basic_test_variable(Rc::new(VariableSymbol::new(
            "test".to_string(),
            DataType::F32,
        )))
        .unwrap();
    }

    #[test]
    fn for_loop_inner_order() {
        let cond = create_literal_expr(Literal::Bool(true));
        let before = create_literal_statement(Literal::S32(1));
        let after = create_literal_statement(Literal::S32(2));
        let inner = create_literal_statement(Literal::S32(3));
        let for_loop = Loop::new(
            inner,
            LoopType::For {
                start: before,
                cond,
                after_each: after,
            },
        );
        assert!(
            for_loop
                .child_statement_at(0)
<<<<<<< HEAD
                .semantic_equals(&create_literal_statement(Literal::S32(1)))
=======
                .semantic_eq(&create_literal_statement(Literal::S32(1)))
>>>>>>> 54657e0e
        );
        assert!(
            for_loop
                .child_statement_at(1)
<<<<<<< HEAD
                .semantic_equals(&create_literal_statement(Literal::S32(3)))
=======
                .semantic_eq(&create_literal_statement(Literal::S32(3)))
>>>>>>> 54657e0e
        );

        assert!(
            for_loop
                .child_statement_at(2)
<<<<<<< HEAD
                .semantic_equals(&create_literal_statement(Literal::S32(2)))
=======
                .semantic_eq(&create_literal_statement(Literal::S32(2)))
>>>>>>> 54657e0e
        );
    }

    #[test]
    fn break_statement_semantic_equality_should_be_true() {
        let break_statement: Statement<TypedAST> = Statement::Break;
<<<<<<< HEAD
        assert!(break_statement.semantic_equals(&break_statement))
=======
        assert!(break_statement.semantic_eq(&break_statement))
>>>>>>> 54657e0e
    }

    fn create_literal_expr(literal: Literal) -> ASTNode<Expression<TypedAST>> {
        ASTNode::new(Expression::Literal(literal), sample_codearea())
    }

    fn create_literal_statement(literal: Literal) -> ASTNode<Statement<TypedAST>> {
        ASTNode::new(
            Statement::Expression(create_literal_expr(literal)),
            sample_codearea(),
        )
    }
}<|MERGE_RESOLUTION|>--- conflicted
+++ resolved
@@ -1,33 +1,16 @@
-use crate::data_type::{DataType, Typed};
-<<<<<<< HEAD
-use crate::expression::Expression;
-use crate::symbol::{
-    DirectlyAvailableSymbol, EnumSymbol, EnumVariantSymbol, FunctionCall, VariableSymbol,
-};
-use crate::{ASTNode, ASTType, SemanticEquality, TypedAST, UntypedAST, eq_return_option};
-=======
-use crate::expression::{Expression, FunctionCall};
-use crate::symbol::{Symbol, VariableSymbol};
-use crate::{ASTNode, ASTType, SemanticEq, TypedAST, UntypedAST, eq_return_option};
->>>>>>> 54657e0e
-use std::cmp::PartialEq;
 use std::ops::{Deref, Index};
 use std::rc::Rc;
-
-<<<<<<< HEAD
-/** This represents a Statement as per section 4 of the lang spec
-# Equality
-Two different Statements are never equal.
-Use semantic_equals from [`SemanticEquality`] to check semantics only
-*/
-=======
+use crate::{eq_return_option, ASTNode, ASTType, SemanticEq, TypedAST, UntypedAST};
+use crate::data_type::{DataType, Typed};
+use crate::expression::{Expression, FunctionCall};
+use crate::symbol::{DirectlyAvailableSymbol, EnumSymbol, EnumVariantSymbol, VariableSymbol};
+
 /// A Statement as per section 4 of the lang spec
 ///
 /// # Equality
 ///
 /// Two different Statements are never equal.
 /// Use semantic_equals from [`SemanticEq`] to check semantics only
->>>>>>> 54657e0e
 #[derive(Debug, PartialEq)]
 pub enum Statement<Type: ASTType> {
     // Assignment to existing variable
@@ -45,35 +28,11 @@
     Break,
 }
 
-<<<<<<< HEAD
-impl<Type: ASTType> SemanticEquality for Statement<Type> {
-    fn semantic_equals(&self, other: &Self) -> bool {
+impl<Type: ASTType> SemanticEq for Statement<Type> {
+    fn semantic_eq(&self, other: &Self) -> bool {
         use Statement as St;
         match (self, other) {
             (St::VariableAssignment(inner), St::VariableAssignment(other_inner)) => {
-                inner.semantic_equals(other_inner)
-            }
-            (St::VariableDeclaration(inner), St::VariableDeclaration(other_inner)) => {
-                inner.semantic_equals(other_inner)
-            }
-            (St::Expression(inner), St::Expression(other_inner)) => {
-                inner.semantic_equals(other_inner)
-            }
-            (St::Return(inner), St::Return(other_inner)) => inner.semantic_equals(other_inner),
-            (St::ControlStructure(inner), St::ControlStructure(other_inner)) => {
-                inner.semantic_equals(other_inner)
-            }
-            (St::Codeblock(inner), St::Codeblock(other_inner)) => {
-                inner.semantic_equals(other_inner)
-            }
-            (St::VoidFunctionCall(inner), St::VoidFunctionCall(other_inner)) => {
-                inner.semantic_equals(other_inner)
-=======
-impl<Type: ASTType> SemanticEq for Statement<Type> {
-    fn semantic_eq(&self, other: &Self) -> bool {
-        use Statement as St;
-        match (self, other) {
-            (St::VariableAssignment(inner), St::VariableAssignment(other_inner)) => {
                 inner.semantic_eq(other_inner)
             }
             (St::VariableDeclaration(inner), St::VariableDeclaration(other_inner)) => {
@@ -88,7 +47,9 @@
             }
             (St::Codeblock(inner), St::Codeblock(other_inner)) => {
                 inner.semantic_eq(other_inner)
->>>>>>> 54657e0e
+            }
+            (St::VoidFunctionCall(inner), St::VoidFunctionCall(other_inner)) => {
+                inner.semantic_eq(other_inner)
             }
             // All cases where equality == semantic equality
             _ => self == other,
@@ -97,36 +58,25 @@
 }
 
 impl<Type: ASTType> Statement<Type> {
-<<<<<<< HEAD
-    /** Gets the symbol defined in this statement
-    Only this is considered, while substatementd are ignored
-    @return
-    Some(symbol) if symbol is defined here
-    None if no symbols are defined here
-    */
-    pub fn get_direct_symbol(&self) -> Option<DirectlyAvailableSymbol<'_, Type>> {
-        match self {
-            Statement::VariableDeclaration(inner) => {
-                Some(DirectlyAvailableSymbol::Variable(inner.variable()))
-            }
-=======
     /// Gets the symbol defined in this statement
     /// Only symbols that can be accessed by following statements in the
     /// following scope are considered. For example, variables
     ///
     /// # Return
     ///
-    /// - Some(symbol) if symbol is defined here
-    /// - None if no symbols are defined here
-    pub fn get_direct_symbol(&self) -> Option<&VariableSymbol<Type>> {
+    /// A vec with the symbols. It will be empty if there are no symbols
+    pub fn get_direct_symbols(&self) -> Vec<&VariableSymbol<Type>> {
         match self {
-            Statement::VariableDeclaration(inner) => Some(inner.variable()),
->>>>>>> 54657e0e
-            _ => None,
-        }
-    }
-
-<<<<<<< HEAD
+            Statement::VariableDeclaration(inner) => vec![inner.variable()],
+            Statement::ControlStructure(crtl) =>
+            match crtl.as_ref() {
+                ControlStructure::Match(mat) => mat.variables.iter().map(|var| var.as_ref()).collect(),
+                _ => Vec::new()
+            },
+            _ => Vec::new(),
+        }
+    }
+
     pub fn get_direct_child_only_symbols(&self) -> Vec<DirectlyAvailableSymbol<'_, Type>> {
         match self {
             Statement::ControlStructure(inner) => match inner.deref() {
@@ -141,18 +91,13 @@
         }
     }
 
-    /** Gets the length of the child statements
-     */
-    pub fn len_children(&self) -> usize {
-=======
     /// Same as `get_direct_symbol`, except that the [`Symbol`] struct is used
-    pub fn get_direct_symbol_reference_struct(&self) -> Option<Symbol<'_, Type>> {
-        self.get_direct_symbol().map(Symbol::Variable)
+    pub fn get_direct_symbol_reference_struct(&self) -> Vec<DirectlyAvailableSymbol<'_, Type>> {
+        self.get_direct_symbols().into_iter().map(DirectlyAvailableSymbol::Variable).collect()
     }
 
     /// Gets the length of the child statements
     pub fn amount_children(&self) -> usize {
->>>>>>> 54657e0e
         match self {
             Statement::ControlStructure(structure) => structure.child_len(),
             Statement::Codeblock(codeblock) => codeblock.len(),
@@ -175,36 +120,22 @@
     }
 }
 
-<<<<<<< HEAD
-/** This represents an assignement to a variable. If this variable doesn't exist previously, it is created
-# Equality
-Two different VariableAssignement are never equal.
-Use semantic_equals from [`SemanticEquality`] to check semantics only
-*/
-=======
 /// This represents an assignement to a variable. If this variable doesn't exist previously, it is created
 ///
 /// # Equality
 ///
 /// Two different VariableAssignement are never equal.
 /// Use semantic_equals from [`SemanticEq`] to check semantics only
->>>>>>> 54657e0e
 #[derive(Debug, PartialEq)]
 pub struct VariableAssignment<Type: ASTType> {
     variable: Rc<VariableSymbol<Type>>,
     value: ASTNode<Expression<Type>>,
 }
 
-<<<<<<< HEAD
-impl<Type: ASTType> SemanticEquality for VariableAssignment<Type> {
-    fn semantic_equals(&self, other: &Self) -> bool {
-        self.variable == other.variable && self.value.semantic_equals(&other.value)
-=======
 impl<Type: ASTType> SemanticEq for VariableAssignment<Type> {
     fn semantic_eq(&self, other: &Self) -> bool {
         self.variable().semantic_eq(other.variable())
             && self.value.semantic_eq(&other.value)
->>>>>>> 54657e0e
     }
 }
 
@@ -222,12 +153,7 @@
 }
 
 impl VariableAssignment<UntypedAST> {
-<<<<<<< HEAD
-    /** Creates a new instance
-     */
-=======
     /// Creates a new instance
->>>>>>> 54657e0e
     pub fn new(
         variable: Rc<VariableSymbol<UntypedAST>>,
         value: ASTNode<Expression<UntypedAST>>,
@@ -251,20 +177,12 @@
     }
 }
 
-<<<<<<< HEAD
-/** This represents a control structure as defined in chapters 8 and 13 of the lang spec
-# Equality
-Two different ControlStructures are never equal.
-Use semantic_equals from [`SemanticEquality`] to check semantics only
-*/
-=======
 /// This represents a control structure as defined in chapters 8 and 13 of the lang spec
 ///
 /// # Equality
 ///
 /// Two different ControlStructures are never equal.
 /// Use semantic_equals from [`SemanticEq`] to check semantics only
->>>>>>> 54657e0e
 #[derive(Debug, PartialEq)]
 pub enum ControlStructure<Type: ASTType> {
     Conditional(Conditional<Type>),
@@ -272,28 +190,17 @@
     Loop(Loop<Type>),
 }
 
-<<<<<<< HEAD
-impl<Type: ASTType> SemanticEquality for ControlStructure<Type> {
-    fn semantic_equals(&self, other: &Self) -> bool {
+impl<Type: ASTType> SemanticEq for ControlStructure<Type> {
+    fn semantic_eq(&self, other: &Self) -> bool {
         match (self, other) {
             (ControlStructure::Conditional(inner), ControlStructure::Conditional(other_inner)) => {
-                inner.semantic_equals(other_inner)
+                inner.semantic_eq(other_inner)
             }
             (ControlStructure::Loop(inner), ControlStructure::Loop(other_inner)) => {
-                inner.semantic_equals(other_inner)
+                inner.semantic_eq(other_inner)
             }
             (ControlStructure::Match(inner), ControlStructure::Match(other_inner)) => {
-                inner.semantic_equals(other_inner)
-=======
-impl<Type: ASTType> SemanticEq for ControlStructure<Type> {
-    fn semantic_eq(&self, other: &Self) -> bool {
-        match (self, other) {
-            (ControlStructure::Conditional(inner), ControlStructure::Conditional(other_inner)) => {
-                inner.semantic_eq(other_inner)
-            }
-            (ControlStructure::Loop(inner), ControlStructure::Loop(other_inner)) => {
-                inner.semantic_eq(other_inner)
->>>>>>> 54657e0e
+                inner.semantic_eq(other_inner)
             }
             _ => false,
         }
@@ -312,14 +219,9 @@
         }
     }
 
-<<<<<<< HEAD
-    /** Returns the child statement at index
-     */
-=======
     /// Returns the child statement at index
     ///
     /// The available statements are the same as in [`child_len`](ControlStructure::child_len)
->>>>>>> 54657e0e
     pub(crate) fn child_statement_at(&self, index: usize) -> &ASTNode<Statement<Type>> {
         match self {
             ControlStructure::Conditional(cond) => cond.child_statement_at(index),
@@ -333,20 +235,12 @@
     }
 }
 
-<<<<<<< HEAD
-/** This represents a conditional as defined in chapter 8 of the lang spec
-# Equality
-Two different Conditionals are never equal.
-Use semantic_equals from [`SemanticEquality`] to check semantics only
-*/
-=======
 /// This represents a conditional as defined in chapter 8 of the lang spec
 ///
 /// # Equality
 ///
 /// Two different Conditionals are never equal.
 /// Use semantic_equals from [`SemanticEq`] to check semantics only
->>>>>>> 54657e0e
 #[derive(Debug, PartialEq)]
 pub struct Conditional<Type: ASTType> {
     condition: ASTNode<Expression<Type>>,
@@ -386,12 +280,6 @@
         self.else_statement.as_ref()
     }
 
-<<<<<<< HEAD
-    /** Returns the child statement at index
-    0 is the then-statement
-    1 is the else-statement
-    */
-=======
     /// Returns the child statement at index
     /// 0 is the then-statement
     /// 1 is the else-statement
@@ -402,7 +290,6 @@
     /// - This is if:
     ///     - There is an else statement and index >= 2
     ///     - There is no else statement and index >= 1
->>>>>>> 54657e0e
     fn child_statement_at(&self, index: usize) -> &ASTNode<Statement<Type>> {
         match index {
             0 => &self.then_statement,
@@ -412,16 +299,6 @@
     }
 }
 
-<<<<<<< HEAD
-impl<Type: ASTType> SemanticEquality for Conditional<Type> {
-    fn semantic_equals(&self, other: &Self) -> bool {
-        self.condition.semantic_equals(&other.condition)
-            && self.then_statement.semantic_equals(&other.then_statement)
-            // Check if both are some and compare then
-            // Or both are none
-            && self.else_statement.as_ref().zip(other.else_statement.as_ref())
-            .map(|(a,b)| a.semantic_equals(b))
-=======
 impl<Type: ASTType> SemanticEq for Conditional<Type> {
     fn semantic_eq(&self, other: &Self) -> bool {
         self.condition.semantic_eq(&other.condition)
@@ -430,12 +307,10 @@
             // Or both are none
             && self.else_statement.as_ref().zip(other.else_statement.as_ref())
             .map(|(a,b)| a.semantic_eq(b))
->>>>>>> 54657e0e
             .unwrap_or(self.else_statement.is_none() && other.else_statement.is_none())
     }
 }
 
-<<<<<<< HEAD
 /** This represents a match
 # Equality
 Two different Matches are never equal.
@@ -534,32 +409,25 @@
     }
 }
 
-impl<Type: ASTType> SemanticEquality for Match<Type> {
-    fn semantic_equals(&self, other: &Self) -> bool {
+impl<Type: ASTType> SemanticEq for Match<Type> {
+    fn semantic_eq(&self, other: &Self) -> bool {
         self.condition_enum() == other.condition_enum()
             && self.condition_enum_variant() == other.condition_enum_variant()
             && self
                 .assignement_expression()
-                .semantic_equals(other.assignement_expression())
+                .semantic_eq(other.assignement_expression())
             && self.variables() == other.variables()
             && self
                 .then_statement()
-                .semantic_equals(other.then_statement())
-    }
-}
-
-/** This represents a conditional as defined in chapter 13 of the lang spec
-# Equality
-Two different Loops are never equal.
-Use semantic_equals from [`SemanticEquality`] to check semantics only
-*/
-=======
+                .semantic_eq(other.then_statement())
+    }
+}
+
 /// This represents a loop as defined in chapter 13 of the lang spec
 ///
 /// # Equality
 /// Two different Loops are never equal.
 /// Use semantic_equals from [`SemanticEq`] to check semantics only
->>>>>>> 54657e0e
 #[derive(Debug, PartialEq)]
 pub struct Loop<Type: ASTType> {
     to_loop_on: ASTNode<Statement<Type>>,
@@ -589,14 +457,9 @@
         &self.loop_type
     }
 
-<<<<<<< HEAD
-    /** Returns the child statement at index
-     */
-=======
     /// Returns the child statement at index
     ///
     /// The available statements are the same as in [`child_len`](Loop::len)
->>>>>>> 54657e0e
     fn child_statement_at(&self, index: usize) -> &ASTNode<Statement<Type>> {
         // The after each statement comes after the looped on code
         // So it needs special handling
@@ -621,17 +484,6 @@
     }
 }
 
-<<<<<<< HEAD
-impl<Type: ASTType> SemanticEquality for Loop<Type> {
-    fn semantic_equals(&self, other: &Self) -> bool {
-        self.to_loop_on.semantic_equals(&other.to_loop_on)
-            && self.loop_type.semantic_equals(&other.loop_type)
-    }
-}
-
-/** This is the type of a loop
-*/
-=======
 impl<Type: ASTType> SemanticEq for Loop<Type> {
     fn semantic_eq(&self, other: &Self) -> bool {
         self.to_loop_on.semantic_eq(&other.to_loop_on)
@@ -642,7 +494,6 @@
 /// This is the type of a loop
 ///
 /// It includes all type-specific elements (e.g.: the before Statement of a for loop
->>>>>>> 54657e0e
 #[derive(Debug, PartialEq)]
 pub enum LoopType<Type: ASTType> {
     Infinite,
@@ -666,14 +517,9 @@
         }
     }
 
-<<<<<<< HEAD
-    /** Returns the child statement at index
-     */
-=======
     /// Returns the child statement at index
     ///
     /// The available statement are the same as in [`child_len`](LoopType::len)
->>>>>>> 54657e0e
     fn child_statement_at(&self, index: usize) -> &ASTNode<Statement<Type>> {
         if let LoopType::For {
             start,
@@ -692,21 +538,12 @@
     }
 }
 
-<<<<<<< HEAD
-impl<Type: ASTType> SemanticEquality for LoopType<Type> {
-    fn semantic_equals(&self, other: &Self) -> bool {
+impl<Type: ASTType> SemanticEq for LoopType<Type> {
+    fn semantic_eq(&self, other: &Self) -> bool {
         match (self, other) {
             (LoopType::Infinite, LoopType::Infinite) => true,
             (LoopType::While(inner), LoopType::While(other_inner)) => {
-                inner.semantic_equals(other_inner)
-=======
-impl<Type: ASTType> SemanticEq for LoopType<Type> {
-    fn semantic_eq(&self, other: &Self) -> bool {
-        match (self, other) {
-            (LoopType::Infinite, LoopType::Infinite) => true,
-            (LoopType::While(inner), LoopType::While(other_inner)) => {
-                inner.semantic_eq(other_inner)
->>>>>>> 54657e0e
+                inner.semantic_eq(other_inner)
             }
             (
                 LoopType::For {
@@ -720,35 +557,20 @@
                     after_each: other_after_each,
                 },
             ) => {
-<<<<<<< HEAD
-                start.semantic_equals(other_start)
-                    && cond.semantic_equals(other_cond)
-                    && after_each.semantic_equals(other_after_each)
-=======
                 start.semantic_eq(other_start)
                     && cond.semantic_eq(other_cond)
                     && after_each.semantic_eq(other_after_each)
->>>>>>> 54657e0e
             }
             _ => false,
         }
     }
 }
 
-<<<<<<< HEAD
-/** A return in wasome code
-This is a wrapper around Expression with the wrapped one being the one's result that will be returned
-# Equality
-Two different Returns are never equal.
-Use semantic_equals from [`SemanticEquality`] to check semantics only
-*/
-=======
 /// A return in wasome code
 /// This is a wrapper around Expression with the wrapped one being the one's result that will be returned
 /// # Equality
 /// Two different Returns are never equal.
 /// Use semantic_equals from [`SemanticEq`] to check semantics only
->>>>>>> 54657e0e
 #[derive(Debug, PartialEq)]
 pub struct Return<Type: ASTType> {
     to_return: Option<ASTNode<Expression<Type>>>,
@@ -764,15 +586,9 @@
     }
 }
 
-<<<<<<< HEAD
-impl<Type: ASTType> SemanticEquality for Return<Type> {
-    fn semantic_equals(&self, other: &Self) -> bool {
-        self.to_return.semantic_equals(&other.to_return)
-=======
 impl<Type: ASTType> SemanticEq for Return<Type> {
     fn semantic_eq(&self, other: &Self) -> bool {
         self.to_return.semantic_eq(&other.to_return)
->>>>>>> 54657e0e
     }
 }
 
@@ -846,41 +662,25 @@
         assert!(
             for_loop
                 .child_statement_at(0)
-<<<<<<< HEAD
-                .semantic_equals(&create_literal_statement(Literal::S32(1)))
-=======
                 .semantic_eq(&create_literal_statement(Literal::S32(1)))
->>>>>>> 54657e0e
         );
         assert!(
             for_loop
                 .child_statement_at(1)
-<<<<<<< HEAD
-                .semantic_equals(&create_literal_statement(Literal::S32(3)))
-=======
                 .semantic_eq(&create_literal_statement(Literal::S32(3)))
->>>>>>> 54657e0e
         );
 
         assert!(
             for_loop
                 .child_statement_at(2)
-<<<<<<< HEAD
-                .semantic_equals(&create_literal_statement(Literal::S32(2)))
-=======
                 .semantic_eq(&create_literal_statement(Literal::S32(2)))
->>>>>>> 54657e0e
         );
     }
 
     #[test]
     fn break_statement_semantic_equality_should_be_true() {
         let break_statement: Statement<TypedAST> = Statement::Break;
-<<<<<<< HEAD
-        assert!(break_statement.semantic_equals(&break_statement))
-=======
         assert!(break_statement.semantic_eq(&break_statement))
->>>>>>> 54657e0e
     }
 
     fn create_literal_expr(literal: Literal) -> ASTNode<Expression<TypedAST>> {
