use crate::data_type::{DataType, Typed};
use crate::expression::{Expression, FunctionCall};
use crate::symbol::{Symbol, VariableSymbol};
<<<<<<< HEAD
use crate::{ASTNode, ASTType, SemanticEquality, TypedAST, UntypedAST, eq_return_option};
=======
use crate::{ASTNode, ASTType, SemanticEq, TypedAST, UntypedAST, eq_return_option};
>>>>>>> a8a20f91
use std::cmp::PartialEq;
use std::ops::{Deref, Index};
use std::rc::Rc;

/// A Statement as per section 4 of the lang spec
///
/// # Equality
///
/// Two different Statements are never equal.
<<<<<<< HEAD
/// Use semantic_equals from [`SemanticEquality`] to check semantics only
=======
/// Use semantic_equals from [`SemanticEq`] to check semantics only
>>>>>>> a8a20f91
#[derive(Debug, PartialEq)]
pub enum Statement<Type: ASTType> {
    // Assignment to existing variable
    VariableAssignment(VariableAssignment<Type>),
    // Creation of new variable
    VariableDeclaration(VariableDeclaration<Type>),
    Expression(ASTNode<Expression<Type>>),
    Return(Return<Type>),
    ControlStructure(Box<ControlStructure<Type>>),
    Codeblock(CodeBlock<Type>),
    // A call of a void function
    // It can't be an expression as it does not have a return type
    VoidFunctionCall(FunctionCall<Type>),
    // Terminates a loop
    Break,
}

impl<Type: ASTType> SemanticEq for Statement<Type> {
    fn semantic_eq(&self, other: &Self) -> bool {
        use Statement as St;
        match (self, other) {
            (St::VariableAssignment(inner), St::VariableAssignment(other_inner)) => {
                inner.semantic_eq(other_inner)
            }
            (St::VariableDeclaration(inner), St::VariableDeclaration(other_inner)) => {
                inner.semantic_eq(other_inner)
            }
            (St::Expression(inner), St::Expression(other_inner)) => {
                inner.semantic_eq(other_inner)
            }
            (St::Return(inner), St::Return(other_inner)) => inner.semantic_eq(other_inner),
            (St::ControlStructure(inner), St::ControlStructure(other_inner)) => {
                inner.semantic_eq(other_inner)
            }
            (St::Codeblock(inner), St::Codeblock(other_inner)) => {
                inner.semantic_eq(other_inner)
            }
            // All cases where equality == semantic equality
            _ => self == other,
        }
    }
}

impl<Type: ASTType> Statement<Type> {
    /// Gets the symbol defined in this statement
    /// Only symbols that can be accessed by following statements in the
    /// following scope are considered. For example, variables
    ///
    /// # Return
    ///
    /// - Some(symbol) if symbol is defined here
    /// - None if no symbols are defined here
    pub fn get_direct_symbol(&self) -> Option<&VariableSymbol<Type>> {
        match self {
            Statement::VariableDeclaration(inner) => Some(inner.variable()),
            _ => None,
        }
    }

    /// Same as `get_direct_symbol`, except that the [`Symbol`] struct is used
    pub fn get_direct_symbol_reference_struct(&self) -> Option<Symbol<'_, Type>> {
        self.get_direct_symbol().map(Symbol::Variable)
    }

    /// Gets the length of the child statements
    pub fn amount_children(&self) -> usize {
        match self {
            Statement::ControlStructure(structure) => structure.child_len(),
            Statement::Codeblock(codeblock) => codeblock.len(),
            _ => 0,
        }
    }
}

impl<Type: ASTType> Index<usize> for Statement<Type> {
    type Output = ASTNode<Statement<Type>>;

    /// Gets the indexth child statement
    // panics if self has no children or index is out of bounds
    fn index(&self, index: usize) -> &Self::Output {
        match self {
            Statement::Codeblock(block) => &block[index],
            Statement::ControlStructure(structure) => structure.child_statement_at(index),
            _ => panic!("This has no child members!"),
        }
    }
}

/// This represents an assignement to a variable. If this variable doesn't exist previously, it is created
///
/// # Equality
///
/// Two different VariableAssignement are never equal.
<<<<<<< HEAD
/// Use semantic_equals from [`SemanticEquality`] to check semantics only
=======
/// Use semantic_equals from [`SemanticEq`] to check semantics only
>>>>>>> a8a20f91
#[derive(Debug, PartialEq)]
pub struct VariableDeclaration<Type: ASTType> {
    variable: Rc<VariableSymbol<Type>>,
    value: ASTNode<Expression<Type>>,
}

<<<<<<< HEAD
impl<Type: ASTType> SemanticEquality for VariableDeclaration<Type> {
    fn semantic_equals(&self, other: &Self) -> bool {
        self.variable == other.variable && self.value.semantic_equals(&other.value)
    }
}

impl VariableDeclaration<TypedAST> {
    /** Tries to create a new instance
          returns None if the type of the variable symbol and the return type of the expression doesn't
          match
    */
=======
impl<Type: ASTType> SemanticEq for VariableAssignment<Type> {
    fn semantic_eq(&self, other: &Self) -> bool {
        self.variable().semantic_eq(other.variable())
            && self.value.semantic_eq(&other.value)
    }
}

impl VariableAssignment<TypedAST> {
    /// Tries to create a new instance
    /// returns None if the type of the variable symbol and the return type of the expression doesn't
    /// match
>>>>>>> a8a20f91
    pub fn new(
        variable: Rc<VariableSymbol<TypedAST>>,
        value: ASTNode<Expression<TypedAST>>,
    ) -> Option<Self> {
        eq_return_option(*variable.data_type(), value.data_type())?;
        Some(Self { variable, value })
    }
}

<<<<<<< HEAD
impl VariableDeclaration<UntypedAST> {
    /** Creates a new instance
     */
=======
impl VariableAssignment<UntypedAST> {
    /// Creates a new instance
>>>>>>> a8a20f91
    pub fn new(
        variable: Rc<VariableSymbol<UntypedAST>>,
        value: ASTNode<Expression<UntypedAST>>,
    ) -> Self {
        Self { variable, value }
    }
}

impl<Type: ASTType> VariableDeclaration<Type> {
    pub fn variable(&self) -> &VariableSymbol<Type> {
        &self.variable
    }

    /// Gets the variable symbol by cloning the underlying RC
    pub fn variable_owned(&self) -> Rc<VariableSymbol<Type>> {
        self.variable.clone()
    }

    pub fn value(&self) -> &Expression<Type> {
        &self.value
    }
}

<<<<<<< HEAD
/** This represents an assignment to a variable.
*/
=======
/// This represents a control structure as defined in chapters 8 and 13 of the lang spec
///
/// # Equality
///
/// Two different ControlStructures are never equal.
/// Use semantic_equals from [`SemanticEq`] to check semantics only
>>>>>>> a8a20f91
#[derive(Debug, PartialEq)]
pub struct VariableAssignment<Type: ASTType> {
    variable: Type::VariableUse,
    value: ASTNode<Expression<Type>>,
}

impl VariableAssignment<TypedAST> {
    /// Tries to create a new instance
    /// returns None if the type of the variable symbol and the return type of the expression doesn't
    /// match
    pub fn new(
        variable: Rc<VariableSymbol<TypedAST>>,
        value: ASTNode<Expression<TypedAST>>,
    ) -> Option<Self> {
        eq_return_option(*variable.data_type(), value.data_type())?;
        Some(Self { variable, value })
    }
}

impl VariableAssignment<UntypedAST> {
    /// Creates a new instance
    pub fn new(variable: String, value: ASTNode<Expression<UntypedAST>>) -> Self {
        Self { variable, value }
    }
}

impl<Type: ASTType> VariableAssignment<Type> {
    pub fn variable(&self) -> &Type::VariableUse {
        &self.variable
    }

    pub fn value(&self) -> &ASTNode<Expression<Type>> {
        &self.value
    }
}

impl<Type: ASTType> SemanticEquality for VariableAssignment<Type> {
    fn semantic_equals(&self, other: &Self) -> bool {
        self.variable == other.variable && self.value.semantic_equals(&other.value)
    }
}

/// This represents a control structure as defined in chapters 8 and 13 of the lang spec
///
/// # Equality
///
/// Two different ControlStructures are never equal.
/// Use semantic_equals from [`SemanticEquality`] to check semantics only
#[derive(Debug, PartialEq)]
pub enum ControlStructure<Type: ASTType> {
    Conditional(Conditional<Type>),
    Loop(Loop<Type>),
}

impl<Type: ASTType> SemanticEq for ControlStructure<Type> {
    fn semantic_eq(&self, other: &Self) -> bool {
        match (self, other) {
            (ControlStructure::Conditional(inner), ControlStructure::Conditional(other_inner)) => {
                inner.semantic_eq(other_inner)
            }
            (ControlStructure::Loop(inner), ControlStructure::Loop(other_inner)) => {
                inner.semantic_eq(other_inner)
            }
            _ => false,
        }
    }
}

impl<Type: ASTType> ControlStructure<Type> {
    /// Returns the number of direct child statements
    ///
    /// This includes the before and after statements of the for loop
    pub fn child_len(&self) -> usize {
        match self {
            ControlStructure::Conditional(inner) => inner.len(),
            ControlStructure::Loop(inner) => inner.len(),
        }
    }

    /// Returns the child statement at index
    ///
    /// The available statements are the same as in [`child_len`](ControlStructure::child_len)
    pub(crate) fn child_statement_at(&self, index: usize) -> &ASTNode<Statement<Type>> {
        match self {
            ControlStructure::Conditional(cond) => cond.child_statement_at(index),
            ControlStructure::Loop(inner) => inner.child_statement_at(index),
        }
    }
}

/// This represents a conditional as defined in chapter 8 of the lang spec
///
/// # Equality
///
/// Two different Conditionals are never equal.
<<<<<<< HEAD
/// Use semantic_equals from [`SemanticEquality`] to check semantics only
=======
/// Use semantic_equals from [`SemanticEq`] to check semantics only
>>>>>>> a8a20f91
#[derive(Debug, PartialEq)]
pub struct Conditional<Type: ASTType> {
    condition: ASTNode<Expression<Type>>,
    then_statement: ASTNode<Statement<Type>>,
    else_statement: Option<ASTNode<Statement<Type>>>,
}

impl<Type: ASTType> Conditional<Type> {
    pub fn new(
        condition: ASTNode<Expression<Type>>,
        then_statement: ASTNode<Statement<Type>>,
        else_statement: Option<ASTNode<Statement<Type>>>,
    ) -> Self {
        Self {
            condition,
            then_statement,
            else_statement,
        }
    }

    /// Returns the number of direct child statements
    ///
    /// This includes the if and the else statement, if it exists
    pub(crate) fn len(&self) -> usize {
        1 + self.else_statement.is_some() as usize
    }

    pub fn condition(&self) -> &ASTNode<Expression<Type>> {
        &self.condition
    }

    pub fn then_statement(&self) -> &ASTNode<Statement<Type>> {
        &self.then_statement
    }

    pub fn else_statement(&self) -> Option<&ASTNode<Statement<Type>>> {
        self.else_statement.as_ref()
    }

    /// Returns the child statement at index
    /// 0 is the then-statement
    /// 1 is the else-statement
    ///
    /// # Panics
    ///
    /// Panics if index is out of bounds.
    /// - This is if:
    ///     - There is an else statement and index >= 2
    ///     - There is no else statement and index >= 1
    fn child_statement_at(&self, index: usize) -> &ASTNode<Statement<Type>> {
        match index {
            0 => &self.then_statement,
            1 => self.else_statement.as_ref().unwrap(),
            _ => panic!("Index is out of bounds"),
        }
    }
}

impl<Type: ASTType> SemanticEq for Conditional<Type> {
    fn semantic_eq(&self, other: &Self) -> bool {
        self.condition.semantic_eq(&other.condition)
            && self.then_statement.semantic_eq(&other.then_statement)
            // Check if both are some and compare then
            // Or both are none
            && self.else_statement.as_ref().zip(other.else_statement.as_ref())
            .map(|(a,b)| a.semantic_eq(b))
            .unwrap_or(self.else_statement.is_none() && other.else_statement.is_none())
    }
}

/// This represents a loop as defined in chapter 13 of the lang spec
///
/// # Equality
/// Two different Loops are never equal.
<<<<<<< HEAD
/// Use semantic_equals from [`SemanticEquality`] to check semantics only
=======
/// Use semantic_equals from [`SemanticEq`] to check semantics only
>>>>>>> a8a20f91
#[derive(Debug, PartialEq)]
pub struct Loop<Type: ASTType> {
    to_loop_on: ASTNode<Statement<Type>>,
    loop_type: LoopType<Type>,
}

impl<Type: ASTType> Loop<Type> {
    pub fn new(to_loop_on: ASTNode<Statement<Type>>, loop_type: LoopType<Type>) -> Self {
        Self {
            to_loop_on,
            loop_type,
        }
    }

    /// Returns the number of direct child statements
    ///
    /// This includes the before and after statements of the for loop
    pub(crate) fn len(&self) -> usize {
        self.loop_type.len() + 1
    }

    pub fn to_loop_on(&self) -> &Statement<Type> {
        &self.to_loop_on
    }

    pub fn loop_type(&self) -> &LoopType<Type> {
        &self.loop_type
    }

    /// Returns the child statement at index
    ///
    /// The available statements are the same as in [`child_len`](Loop::len)
    fn child_statement_at(&self, index: usize) -> &ASTNode<Statement<Type>> {
        // The after each statement comes after the looped on code
        // So it needs special handling
        if let LoopType::For {
            start,
            cond: _cond,
            after_each,
        } = &self.loop_type
        {
            return match index {
                0 => start,
                1 => &self.to_loop_on,
                2 => after_each,
                _ => panic!("Index out of bounds!"),
            };
        }
        if index == self.loop_type.len() {
            &self.to_loop_on
        } else {
            self.loop_type.child_statement_at(index)
        }
    }
}

impl<Type: ASTType> SemanticEq for Loop<Type> {
    fn semantic_eq(&self, other: &Self) -> bool {
        self.to_loop_on.semantic_eq(&other.to_loop_on)
            && self.loop_type.semantic_eq(&other.loop_type)
    }
}

/// This is the type of a loop
///
/// It includes all type-specific elements (e.g.: the before Statement of a for loop
#[derive(Debug, PartialEq)]
pub enum LoopType<Type: ASTType> {
    Infinite,
    While(ASTNode<Expression<Type>>),
    For {
        start: ASTNode<Statement<Type>>,
        cond: ASTNode<Expression<Type>>,
        after_each: ASTNode<Statement<Type>>,
    },
}

impl<Type: ASTType> LoopType<Type> {
    /// Returns the number of child statements
    ///
    /// This is two for a for loop and zero for everything else
    pub(crate) fn len(&self) -> usize {
        match self {
            LoopType::Infinite => 0,
            LoopType::While(_) => 0,
            LoopType::For { .. } => 2,
        }
    }

    /// Returns the child statement at index
    ///
    /// The available statement are the same as in [`child_len`](LoopType::len)
    fn child_statement_at(&self, index: usize) -> &ASTNode<Statement<Type>> {
        if let LoopType::For {
            start,
            cond: _cond,
            after_each,
        } = self
        {
            match index {
                0 => start,
                1 => after_each,
                _ => panic!("Index is out of bounds"),
            }
        } else {
            panic!("This loop type has no children!");
        }
    }
}

impl<Type: ASTType> SemanticEq for LoopType<Type> {
    fn semantic_eq(&self, other: &Self) -> bool {
        match (self, other) {
            (LoopType::Infinite, LoopType::Infinite) => true,
            (LoopType::While(inner), LoopType::While(other_inner)) => {
                inner.semantic_eq(other_inner)
            }
            (
                LoopType::For {
                    start,
                    cond,
                    after_each,
                },
                LoopType::For {
                    start: other_start,
                    cond: other_cond,
                    after_each: other_after_each,
                },
            ) => {
                start.semantic_eq(other_start)
                    && cond.semantic_eq(other_cond)
                    && after_each.semantic_eq(other_after_each)
            }
            _ => false,
        }
    }
}

/// A return in wasome code
/// This is a wrapper around Expression with the wrapped one being the one's result that will be returned
/// # Equality
/// Two different Returns are never equal.
<<<<<<< HEAD
/// Use semantic_equals from [`SemanticEquality`] to check semantics only
=======
/// Use semantic_equals from [`SemanticEq`] to check semantics only
>>>>>>> a8a20f91
#[derive(Debug, PartialEq)]
pub struct Return<Type: ASTType> {
    to_return: Option<ASTNode<Expression<Type>>>,
}

impl<Type: ASTType> Return<Type> {
    pub fn new(to_return: Option<ASTNode<Expression<Type>>>) -> Self {
        Self { to_return }
    }

    pub fn to_return(&self) -> Option<&ASTNode<Expression<Type>>> {
        self.to_return.as_ref()
    }
}

impl<Type: ASTType> SemanticEq for Return<Type> {
    fn semantic_eq(&self, other: &Self) -> bool {
        self.to_return.semantic_eq(&other.to_return)
    }
}

impl Return<TypedAST> {
    /// Gets the type being returned
    ///
    /// Returns none if nothing
    /// And Some(type) if an expression with type is being returned
    pub fn return_type(&self) -> Option<DataType> {
        // Gets the type from the expression
        self.to_return().map(|val| val.data_type())
    }
}

#[derive(Debug, PartialEq)]
pub struct CodeBlock<Type: ASTType> {
    contents: Vec<ASTNode<Statement<Type>>>,
}

impl<Type: ASTType> CodeBlock<Type> {
    pub fn new(contents: Vec<ASTNode<Statement<Type>>>) -> Self {
        Self { contents }
    }
}

impl<Type: ASTType> Deref for CodeBlock<Type> {
    type Target = [ASTNode<Statement<Type>>];

    fn deref(&self) -> &Self::Target {
        &self.contents
    }
}

<<<<<<< HEAD
impl<Type: ASTType> SemanticEquality for CodeBlock<Type> {
    fn semantic_equals(&self, other: &Self) -> bool {
        self.contents.semantic_equals(&other.contents)
=======
impl<Type: ASTType> SemanticEq for CodeBlock<Type> {
    fn semantic_eq(&self, other: &Self) -> bool {
        self.contents.semantic_eq(&other.contents)
>>>>>>> a8a20f91
    }
}

#[cfg(test)]
mod tests {
    use super::*;
    use crate::TypedAST;
    use crate::data_type::DataType;
    use crate::expression::{Expression, Literal};
    use crate::test_shared::{basic_test_variable, sample_codearea};

    #[test]
    fn variable_assignement() {
        basic_test_variable(Rc::new(VariableSymbol::new(
            "test".to_string(),
            DataType::F64,
        )))
        .unwrap();
    }

    #[test]
    fn for_loop_inner_order() {
        let cond = create_literal_expr(Literal::Bool(true));
        let before = create_literal_statement(Literal::S32(1));
        let after = create_literal_statement(Literal::S32(2));
        let inner = create_literal_statement(Literal::S32(3));
        let for_loop = Loop::new(
            inner,
            LoopType::For {
                start: before,
                cond,
                after_each: after,
            },
        );
        assert!(
            for_loop
                .child_statement_at(0)
                .semantic_eq(&create_literal_statement(Literal::S32(1)))
        );
        assert!(
            for_loop
                .child_statement_at(1)
                .semantic_eq(&create_literal_statement(Literal::S32(3)))
        );

        assert!(
            for_loop
                .child_statement_at(2)
                .semantic_eq(&create_literal_statement(Literal::S32(2)))
        );
    }

    #[test]
    fn break_statement_semantic_equality_should_be_true() {
        let break_statement: Statement<TypedAST> = Statement::Break;
        assert!(break_statement.semantic_eq(&break_statement))
    }

    fn create_literal_expr(literal: Literal) -> ASTNode<Expression<TypedAST>> {
        ASTNode::new(Expression::Literal(literal), sample_codearea())
    }

    fn create_literal_statement(literal: Literal) -> ASTNode<Statement<TypedAST>> {
        ASTNode::new(
            Statement::Expression(create_literal_expr(literal)),
            sample_codearea(),
        )
    }
}<|MERGE_RESOLUTION|>--- conflicted
+++ resolved
@@ -1,11 +1,7 @@
 use crate::data_type::{DataType, Typed};
 use crate::expression::{Expression, FunctionCall};
 use crate::symbol::{Symbol, VariableSymbol};
-<<<<<<< HEAD
-use crate::{ASTNode, ASTType, SemanticEquality, TypedAST, UntypedAST, eq_return_option};
-=======
 use crate::{ASTNode, ASTType, SemanticEq, TypedAST, UntypedAST, eq_return_option};
->>>>>>> a8a20f91
 use std::cmp::PartialEq;
 use std::ops::{Deref, Index};
 use std::rc::Rc;
@@ -15,11 +11,7 @@
 /// # Equality
 ///
 /// Two different Statements are never equal.
-<<<<<<< HEAD
-/// Use semantic_equals from [`SemanticEquality`] to check semantics only
-=======
 /// Use semantic_equals from [`SemanticEq`] to check semantics only
->>>>>>> a8a20f91
 #[derive(Debug, PartialEq)]
 pub enum Statement<Type: ASTType> {
     // Assignment to existing variable
@@ -113,42 +105,24 @@
 /// # Equality
 ///
 /// Two different VariableAssignement are never equal.
-<<<<<<< HEAD
-/// Use semantic_equals from [`SemanticEquality`] to check semantics only
-=======
 /// Use semantic_equals from [`SemanticEq`] to check semantics only
->>>>>>> a8a20f91
 #[derive(Debug, PartialEq)]
 pub struct VariableDeclaration<Type: ASTType> {
     variable: Rc<VariableSymbol<Type>>,
     value: ASTNode<Expression<Type>>,
 }
 
-<<<<<<< HEAD
-impl<Type: ASTType> SemanticEquality for VariableDeclaration<Type> {
-    fn semantic_equals(&self, other: &Self) -> bool {
-        self.variable == other.variable && self.value.semantic_equals(&other.value)
+
+impl<Type: ASTType> SemanticEq for VariableDeclaration<Type> {
+    fn semantic_eq(&self, other: &Self) -> bool {
+        self.variable == other.variable && self.value.semantic_eq(&other.value)
     }
 }
 
 impl VariableDeclaration<TypedAST> {
-    /** Tries to create a new instance
-          returns None if the type of the variable symbol and the return type of the expression doesn't
-          match
-    */
-=======
-impl<Type: ASTType> SemanticEq for VariableAssignment<Type> {
-    fn semantic_eq(&self, other: &Self) -> bool {
-        self.variable().semantic_eq(other.variable())
-            && self.value.semantic_eq(&other.value)
-    }
-}
-
-impl VariableAssignment<TypedAST> {
     /// Tries to create a new instance
     /// returns None if the type of the variable symbol and the return type of the expression doesn't
     /// match
->>>>>>> a8a20f91
     pub fn new(
         variable: Rc<VariableSymbol<TypedAST>>,
         value: ASTNode<Expression<TypedAST>>,
@@ -158,14 +132,16 @@
     }
 }
 
-<<<<<<< HEAD
+impl<Type: ASTType> SemanticEq for VariableAssignment<Type> {
+    fn semantic_eq(&self, other: &Self) -> bool {
+        self.variable().semantic_eq(other.variable())
+            && self.value.semantic_eq(&other.value)
+    }
+}
+
 impl VariableDeclaration<UntypedAST> {
     /** Creates a new instance
      */
-=======
-impl VariableAssignment<UntypedAST> {
-    /// Creates a new instance
->>>>>>> a8a20f91
     pub fn new(
         variable: Rc<VariableSymbol<UntypedAST>>,
         value: ASTNode<Expression<UntypedAST>>,
@@ -189,17 +165,8 @@
     }
 }
 
-<<<<<<< HEAD
 /** This represents an assignment to a variable.
 */
-=======
-/// This represents a control structure as defined in chapters 8 and 13 of the lang spec
-///
-/// # Equality
-///
-/// Two different ControlStructures are never equal.
-/// Use semantic_equals from [`SemanticEq`] to check semantics only
->>>>>>> a8a20f91
 #[derive(Debug, PartialEq)]
 pub struct VariableAssignment<Type: ASTType> {
     variable: Type::VariableUse,
@@ -236,18 +203,12 @@
     }
 }
 
-impl<Type: ASTType> SemanticEquality for VariableAssignment<Type> {
-    fn semantic_equals(&self, other: &Self) -> bool {
-        self.variable == other.variable && self.value.semantic_equals(&other.value)
-    }
-}
-
 /// This represents a control structure as defined in chapters 8 and 13 of the lang spec
 ///
 /// # Equality
 ///
 /// Two different ControlStructures are never equal.
-/// Use semantic_equals from [`SemanticEquality`] to check semantics only
+/// Use semantic_equals from [`SemanticEq`] to check semantics only
 #[derive(Debug, PartialEq)]
 pub enum ControlStructure<Type: ASTType> {
     Conditional(Conditional<Type>),
@@ -295,11 +256,7 @@
 /// # Equality
 ///
 /// Two different Conditionals are never equal.
-<<<<<<< HEAD
-/// Use semantic_equals from [`SemanticEquality`] to check semantics only
-=======
 /// Use semantic_equals from [`SemanticEq`] to check semantics only
->>>>>>> a8a20f91
 #[derive(Debug, PartialEq)]
 pub struct Conditional<Type: ASTType> {
     condition: ASTNode<Expression<Type>>,
@@ -374,11 +331,7 @@
 ///
 /// # Equality
 /// Two different Loops are never equal.
-<<<<<<< HEAD
-/// Use semantic_equals from [`SemanticEquality`] to check semantics only
-=======
 /// Use semantic_equals from [`SemanticEq`] to check semantics only
->>>>>>> a8a20f91
 #[derive(Debug, PartialEq)]
 pub struct Loop<Type: ASTType> {
     to_loop_on: ASTNode<Statement<Type>>,
@@ -521,11 +474,7 @@
 /// This is a wrapper around Expression with the wrapped one being the one's result that will be returned
 /// # Equality
 /// Two different Returns are never equal.
-<<<<<<< HEAD
-/// Use semantic_equals from [`SemanticEquality`] to check semantics only
-=======
 /// Use semantic_equals from [`SemanticEq`] to check semantics only
->>>>>>> a8a20f91
 #[derive(Debug, PartialEq)]
 pub struct Return<Type: ASTType> {
     to_return: Option<ASTNode<Expression<Type>>>,
@@ -577,15 +526,9 @@
     }
 }
 
-<<<<<<< HEAD
-impl<Type: ASTType> SemanticEquality for CodeBlock<Type> {
-    fn semantic_equals(&self, other: &Self) -> bool {
-        self.contents.semantic_equals(&other.contents)
-=======
 impl<Type: ASTType> SemanticEq for CodeBlock<Type> {
     fn semantic_eq(&self, other: &Self) -> bool {
         self.contents.semantic_eq(&other.contents)
->>>>>>> a8a20f91
     }
 }
 
