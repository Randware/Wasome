--- conflicted
+++ resolved
@@ -4,7 +4,7 @@
 use crate::symbol::{FunctionCall, Symbol, VariableSymbol};
 use crate::{ASTNode, ASTType, SemanticEquality, TypedAST, UntypedAST, eq_return_option};
 use std::cmp::PartialEq;
-use std::ops::Index;
+use std::ops::{Deref, Index};
 use std::rc::Rc;
 
 /** This represents a Statement as per section 4 of the lang spec
@@ -17,13 +17,8 @@
     // Assignment to existing variable
     VariableAssignment(VariableAssignment<Type>),
     // Creation of new variable
-<<<<<<< HEAD
     VariableDeclaration(VariableDeclaration<Type>),
-    Expression(Expression<Type>),
-=======
-    VariableDeclaration(VariableAssignment<Type>),
     Expression(ASTNode<Expression<Type>>),
->>>>>>> a374974e
     Return(Return<Type>),
     ControlStructure(Box<ControlStructure<Type>>),
     Codeblock(CodeBlock<Type>),
@@ -100,14 +95,10 @@
     }
 }
 
-<<<<<<< HEAD
-/** This represents a declaration of a variable.
-=======
 /** This represents an assignement to a variable. If this variable doesn't exist previously, it is created
 # Equality
 Two different VariableAssignement are never equal.
 Use semantic_equals from [`SemanticEquality`] to check semantics only
->>>>>>> a374974e
 */
 #[derive(Debug, PartialEq)]
 pub struct VariableDeclaration<Type: ASTType> {
@@ -115,7 +106,7 @@
     value: ASTNode<Expression<Type>>,
 }
 
-impl<Type: ASTType> SemanticEquality for VariableAssignment<Type> {
+impl<Type: ASTType> SemanticEquality for VariableDeclaration<Type> {
     fn semantic_equals(&self, other: &Self) -> bool {
         self.variable == other.variable && self.value.semantic_equals(&other.value)
     }
@@ -138,10 +129,7 @@
 impl VariableDeclaration<UntypedAST> {
     /** Creates a new instance
      */
-    pub fn new(
-        variable: Rc<VariableSymbol<UntypedAST>>,
-        value: ASTNode<Expression<UntypedAST>>,
-    ) -> Self {
+    pub fn new(variable: Rc<VariableSymbol<UntypedAST>>, value: ASTNode<Expression<UntypedAST>>) -> Self {
         Self { variable, value }
     }
 }
@@ -157,7 +145,7 @@
         self.variable.clone()
     }
 
-    pub fn value(&self) -> &ASTNode<Expression<Type>> {
+    pub fn value(&self) -> &Expression<Type> {
         &self.value
     }
 }
@@ -167,7 +155,7 @@
 #[derive(Debug, PartialEq)]
 pub struct VariableAssignment<Type: ASTType> {
     variable: Type::VariableUse,
-    value: Expression<Type>,
+    value: ASTNode<Expression<Type>>,
 }
 
 impl VariableAssignment<TypedAST> {
@@ -177,7 +165,7 @@
     */
     pub fn new(
         variable: Rc<VariableSymbol<TypedAST>>,
-        value: Expression<TypedAST>,
+        value: ASTNode<Expression<TypedAST>>,
     ) -> Option<Self> {
         eq_return_option(*variable.data_type(), value.data_type())?;
         Some(Self { variable, value })
@@ -187,8 +175,10 @@
 impl VariableAssignment<UntypedAST> {
     /** Creates a new instance
      */
-    pub fn new(variable: String, value: Expression<UntypedAST>) -> Self {
-        Self { variable, value }
+    pub fn new(
+        variable: String,
+        value: ASTNode<Expression<UntypedAST>>,
+    ) -> Self { Self { variable, value }
     }
 }
 
@@ -196,9 +186,14 @@
     pub fn variable(&self) -> &Type::VariableUse {
         &self.variable
     }
-
-    pub fn value(&self) -> &Expression<Type> {
+    pub fn value(&self) -> &ASTNode<Expression<Type>> {
         &self.value
+    }
+}
+
+impl<Type: ASTType> SemanticEquality for VariableAssignment<Type> {
+    fn semantic_equals(&self, other: &Self) -> bool {
+        self.variable == other.variable && self.value.semantic_equals(&other.value)
     }
 }
 
@@ -508,12 +503,6 @@
         .unwrap();
     }
 
-<<<<<<< HEAD
-    fn basic_test_variable(
-        symbol: Rc<VariableSymbol<TypedAST>>,
-    ) -> Option<VariableDeclaration<TypedAST>> {
-        VariableDeclaration::<TypedAST>::new(symbol, Expression::Literal(Literal::F64(14.0)))
-=======
     #[test]
     fn for_loop_inner_order() {
         let cond = create_literal_expr(Literal::Bool(true));
@@ -561,6 +550,5 @@
             Statement::Expression(create_literal_expr(literal)),
             sample_codearea(),
         )
->>>>>>> a374974e
     }
 }