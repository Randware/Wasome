--- conflicted
+++ resolved
@@ -5,14 +5,10 @@
 Identified by line and char.
 Both line and char are zero-based
 */
-<<<<<<< HEAD
 #[derive(Debug, PartialEq, Eq, Clone)]
-=======
-#[derive(Debug, PartialEq, Eq)]
 #[deprecated(
     note = "Superseded by the `source` crate. The new implementation handles path canonicalization correctly and should be preferred."
 )]
->>>>>>> a8a20f91
 pub struct CodeLocation {
     line: usize,
     char: usize,
@@ -59,14 +55,11 @@
 The start is inclusive
 The line of the end is inclusive, the char exclusive
 */
-<<<<<<< HEAD
+
 #[derive(Debug, PartialEq, Eq, Clone)]
-=======
-#[derive(Debug, PartialEq, Eq)]
 #[deprecated(
     note = "Superseded by the `source` crate. The new implementation handles path canonicalization correctly and should be preferred."
 )]
->>>>>>> a8a20f91
 pub struct CodeArea {
     start: CodeLocation,
     end: CodeLocation,
